// SPDX-License-Identifier: GPL-2.0
/*
 * fs/f2fs/file.c
 *
 * Copyright (c) 2012 Samsung Electronics Co., Ltd.
 *             http://www.samsung.com/
 */
#include <linux/fs.h>
#include <linux/f2fs_fs.h>
#include <linux/stat.h>
#include <linux/buffer_head.h>
#include <linux/writeback.h>
#include <linux/blkdev.h>
#include <linux/falloc.h>
#include <linux/types.h>
#include <linux/compat.h>
#include <linux/uaccess.h>
#include <linux/mount.h>
#include <linux/pagevec.h>
#include <linux/uio.h>
#include <linux/uuid.h>
#include <linux/file.h>
#include <linux/nls.h>

#include "f2fs.h"
#include "node.h"
#include "segment.h"
#include "xattr.h"
#include "acl.h"
#include "gc.h"
#include "trace.h"
#include <trace/events/f2fs.h>

static vm_fault_t f2fs_filemap_fault(struct vm_fault *vmf)
{
	struct inode *inode = file_inode(vmf->vma->vm_file);
	vm_fault_t ret;

	down_read(&F2FS_I(inode)->i_mmap_sem);
	ret = filemap_fault(vmf);
	up_read(&F2FS_I(inode)->i_mmap_sem);

	trace_f2fs_filemap_fault(inode, vmf->pgoff, (unsigned long)ret);

	return ret;
}

static vm_fault_t f2fs_vm_page_mkwrite(struct vm_fault *vmf)
{
	struct page *page = vmf->page;
	struct inode *inode = file_inode(vmf->vma->vm_file);
	struct f2fs_sb_info *sbi = F2FS_I_SB(inode);
	struct dnode_of_data dn;
	bool need_alloc = true;
	int err = 0;

	if (unlikely(f2fs_cp_error(sbi))) {
		err = -EIO;
		goto err;
	}

	if (!f2fs_is_checkpoint_ready(sbi)) {
		err = -ENOSPC;
		goto err;
	}

#ifdef CONFIG_F2FS_FS_COMPRESSION
	if (f2fs_compressed_file(inode)) {
		int ret = f2fs_is_compressed_cluster(inode, page->index);

		if (ret < 0) {
			err = ret;
			goto err;
		} else if (ret) {
			if (ret < F2FS_I(inode)->i_cluster_size) {
				err = -EAGAIN;
				goto err;
			}
			need_alloc = false;
		}
	}
#endif
	/* should do out of any locked page */
	if (need_alloc)
		f2fs_balance_fs(sbi, true);

	sb_start_pagefault(inode->i_sb);

	f2fs_bug_on(sbi, f2fs_has_inline_data(inode));

	file_update_time(vmf->vma->vm_file);
	down_read(&F2FS_I(inode)->i_mmap_sem);
	lock_page(page);
	if (unlikely(page->mapping != inode->i_mapping ||
			page_offset(page) > i_size_read(inode) ||
			!PageUptodate(page))) {
		unlock_page(page);
		err = -EFAULT;
		goto out_sem;
	}

	if (need_alloc) {
		/* block allocation */
		__do_map_lock(sbi, F2FS_GET_BLOCK_PRE_AIO, true);
		set_new_dnode(&dn, inode, NULL, NULL, 0);
		err = f2fs_get_block(&dn, page->index);
		f2fs_put_dnode(&dn);
		__do_map_lock(sbi, F2FS_GET_BLOCK_PRE_AIO, false);
		if (err) {
			unlock_page(page);
			goto out_sem;
		}
	}

	/* fill the page */
	f2fs_wait_on_page_writeback(page, DATA, false, true);

	/* wait for GCed page writeback via META_MAPPING */
	f2fs_wait_on_block_writeback(inode, dn.data_blkaddr);

	/*
	 * check to see if the page is mapped already (no holes)
	 */
	if (PageMappedToDisk(page))
		goto out_sem;

	/* page is wholly or partially inside EOF */
	if (((loff_t)(page->index + 1) << PAGE_SHIFT) >
						i_size_read(inode)) {
		loff_t offset;

		offset = i_size_read(inode) & ~PAGE_MASK;
		zero_user_segment(page, offset, PAGE_SIZE);
	}
	set_page_dirty(page);
	if (!PageUptodate(page))
		SetPageUptodate(page);

	f2fs_update_iostat(sbi, APP_MAPPED_IO, F2FS_BLKSIZE);
	f2fs_update_time(sbi, REQ_TIME);

	trace_f2fs_vm_page_mkwrite(page, DATA);
out_sem:
	up_read(&F2FS_I(inode)->i_mmap_sem);

	sb_end_pagefault(inode->i_sb);
err:
	return block_page_mkwrite_return(err);
}

static const struct vm_operations_struct f2fs_file_vm_ops = {
	.fault		= f2fs_filemap_fault,
	.map_pages	= filemap_map_pages,
	.page_mkwrite	= f2fs_vm_page_mkwrite,
};

static int get_parent_ino(struct inode *inode, nid_t *pino)
{
	struct dentry *dentry;

	inode = igrab(inode);
	dentry = d_find_any_alias(inode);
	iput(inode);
	if (!dentry)
		return 0;

	*pino = parent_ino(dentry);
	dput(dentry);
	return 1;
}

static inline enum cp_reason_type need_do_checkpoint(struct inode *inode)
{
	struct f2fs_sb_info *sbi = F2FS_I_SB(inode);
	enum cp_reason_type cp_reason = CP_NO_NEEDED;

	if (!S_ISREG(inode->i_mode))
		cp_reason = CP_NON_REGULAR;
	else if (f2fs_compressed_file(inode))
		cp_reason = CP_COMPRESSED;
	else if (inode->i_nlink != 1)
		cp_reason = CP_HARDLINK;
	else if (is_sbi_flag_set(sbi, SBI_NEED_CP))
		cp_reason = CP_SB_NEED_CP;
	else if (file_wrong_pino(inode))
		cp_reason = CP_WRONG_PINO;
	else if (!f2fs_space_for_roll_forward(sbi))
		cp_reason = CP_NO_SPC_ROLL;
	else if (!f2fs_is_checkpointed_node(sbi, F2FS_I(inode)->i_pino))
		cp_reason = CP_NODE_NEED_CP;
	else if (test_opt(sbi, FASTBOOT))
		cp_reason = CP_FASTBOOT_MODE;
	else if (F2FS_OPTION(sbi).active_logs == 2)
		cp_reason = CP_SPEC_LOG_NUM;
	else if (F2FS_OPTION(sbi).fsync_mode == FSYNC_MODE_STRICT &&
		f2fs_need_dentry_mark(sbi, inode->i_ino) &&
		f2fs_exist_written_data(sbi, F2FS_I(inode)->i_pino,
							TRANS_DIR_INO))
		cp_reason = CP_RECOVER_DIR;

	return cp_reason;
}

static bool need_inode_page_update(struct f2fs_sb_info *sbi, nid_t ino)
{
	struct page *i = find_get_page(NODE_MAPPING(sbi), ino);
	bool ret = false;
	/* But we need to avoid that there are some inode updates */
	if ((i && PageDirty(i)) || f2fs_need_inode_block_update(sbi, ino))
		ret = true;
	f2fs_put_page(i, 0);
	return ret;
}

static void try_to_fix_pino(struct inode *inode)
{
	struct f2fs_inode_info *fi = F2FS_I(inode);
	nid_t pino;

	down_write(&fi->i_sem);
	if (file_wrong_pino(inode) && inode->i_nlink == 1 &&
			get_parent_ino(inode, &pino)) {
		f2fs_i_pino_write(inode, pino);
		file_got_pino(inode);
	}
	up_write(&fi->i_sem);
}

static int f2fs_do_sync_file(struct file *file, loff_t start, loff_t end,
						int datasync, bool atomic)
{
	struct inode *inode = file->f_mapping->host;
	struct f2fs_sb_info *sbi = F2FS_I_SB(inode);
	nid_t ino = inode->i_ino;
	int ret = 0;
	enum cp_reason_type cp_reason = 0;
	struct writeback_control wbc = {
		.sync_mode = WB_SYNC_ALL,
		.nr_to_write = LONG_MAX,
		.for_reclaim = 0,
	};
	unsigned int seq_id = 0;

	if (unlikely(f2fs_readonly(inode->i_sb) ||
				is_sbi_flag_set(sbi, SBI_CP_DISABLED)))
		return 0;

	trace_f2fs_sync_file_enter(inode);

	if (S_ISDIR(inode->i_mode))
		goto go_write;

	/* if fdatasync is triggered, let's do in-place-update */
	if (datasync || get_dirty_pages(inode) <= SM_I(sbi)->min_fsync_blocks)
		set_inode_flag(inode, FI_NEED_IPU);
	ret = file_write_and_wait_range(file, start, end);
	clear_inode_flag(inode, FI_NEED_IPU);

	if (ret) {
		trace_f2fs_sync_file_exit(inode, cp_reason, datasync, ret);
		return ret;
	}

	/* if the inode is dirty, let's recover all the time */
	if (!f2fs_skip_inode_update(inode, datasync)) {
		f2fs_write_inode(inode, NULL);
		goto go_write;
	}

	/*
	 * if there is no written data, don't waste time to write recovery info.
	 */
	if (!is_inode_flag_set(inode, FI_APPEND_WRITE) &&
			!f2fs_exist_written_data(sbi, ino, APPEND_INO)) {

		/* it may call write_inode just prior to fsync */
		if (need_inode_page_update(sbi, ino))
			goto go_write;

		if (is_inode_flag_set(inode, FI_UPDATE_WRITE) ||
				f2fs_exist_written_data(sbi, ino, UPDATE_INO))
			goto flush_out;
		goto out;
	}
go_write:
	/*
	 * Both of fdatasync() and fsync() are able to be recovered from
	 * sudden-power-off.
	 */
	down_read(&F2FS_I(inode)->i_sem);
	cp_reason = need_do_checkpoint(inode);
	up_read(&F2FS_I(inode)->i_sem);

	if (cp_reason) {
		/* all the dirty node pages should be flushed for POR */
		ret = f2fs_sync_fs(inode->i_sb, 1);

		/*
		 * We've secured consistency through sync_fs. Following pino
		 * will be used only for fsynced inodes after checkpoint.
		 */
		try_to_fix_pino(inode);
		clear_inode_flag(inode, FI_APPEND_WRITE);
		clear_inode_flag(inode, FI_UPDATE_WRITE);
		goto out;
	}
sync_nodes:
	atomic_inc(&sbi->wb_sync_req[NODE]);
	ret = f2fs_fsync_node_pages(sbi, inode, &wbc, atomic, &seq_id);
	atomic_dec(&sbi->wb_sync_req[NODE]);
	if (ret)
		goto out;

	/* if cp_error was enabled, we should avoid infinite loop */
	if (unlikely(f2fs_cp_error(sbi))) {
		ret = -EIO;
		goto out;
	}

	if (f2fs_need_inode_block_update(sbi, ino)) {
		f2fs_mark_inode_dirty_sync(inode, true);
		f2fs_write_inode(inode, NULL);
		goto sync_nodes;
	}

	/*
	 * If it's atomic_write, it's just fine to keep write ordering. So
	 * here we don't need to wait for node write completion, since we use
	 * node chain which serializes node blocks. If one of node writes are
	 * reordered, we can see simply broken chain, resulting in stopping
	 * roll-forward recovery. It means we'll recover all or none node blocks
	 * given fsync mark.
	 */
	if (!atomic) {
		ret = f2fs_wait_on_node_pages_writeback(sbi, seq_id);
		if (ret)
			goto out;
	}

	/* once recovery info is written, don't need to tack this */
	f2fs_remove_ino_entry(sbi, ino, APPEND_INO);
	clear_inode_flag(inode, FI_APPEND_WRITE);
flush_out:
	if (!atomic && F2FS_OPTION(sbi).fsync_mode != FSYNC_MODE_NOBARRIER)
		ret = f2fs_issue_flush(sbi, inode->i_ino);
	if (!ret) {
		f2fs_remove_ino_entry(sbi, ino, UPDATE_INO);
		clear_inode_flag(inode, FI_UPDATE_WRITE);
		f2fs_remove_ino_entry(sbi, ino, FLUSH_INO);
	}
	f2fs_update_time(sbi, REQ_TIME);
out:
	trace_f2fs_sync_file_exit(inode, cp_reason, datasync, ret);
	f2fs_trace_ios(NULL, 1);
	return ret;
}

int f2fs_sync_file(struct file *file, loff_t start, loff_t end, int datasync)
{
	if (unlikely(f2fs_cp_error(F2FS_I_SB(file_inode(file)))))
		return -EIO;
	return f2fs_do_sync_file(file, start, end, datasync, false);
}

static pgoff_t __get_first_dirty_index(struct address_space *mapping,
						pgoff_t pgofs, int whence)
{
	struct page *page;
	int nr_pages;

	if (whence != SEEK_DATA)
		return 0;

	/* find first dirty page index */
	nr_pages = find_get_pages_tag(mapping, &pgofs, PAGECACHE_TAG_DIRTY,
				      1, &page);
	if (!nr_pages)
		return ULONG_MAX;
	pgofs = page->index;
	put_page(page);
	return pgofs;
}

static bool __found_offset(struct f2fs_sb_info *sbi, block_t blkaddr,
				pgoff_t dirty, pgoff_t pgofs, int whence)
{
	switch (whence) {
	case SEEK_DATA:
		if ((blkaddr == NEW_ADDR && dirty == pgofs) ||
			__is_valid_data_blkaddr(blkaddr))
			return true;
		break;
	case SEEK_HOLE:
		if (blkaddr == NULL_ADDR)
			return true;
		break;
	}
	return false;
}

static loff_t f2fs_seek_block(struct file *file, loff_t offset, int whence)
{
	struct inode *inode = file->f_mapping->host;
	loff_t maxbytes = inode->i_sb->s_maxbytes;
	struct dnode_of_data dn;
	pgoff_t pgofs, end_offset, dirty;
	loff_t data_ofs = offset;
	loff_t isize;
	int err = 0;

	inode_lock(inode);

	isize = i_size_read(inode);
	if (offset >= isize)
		goto fail;

	/* handle inline data case */
	if (f2fs_has_inline_data(inode) || f2fs_has_inline_dentry(inode)) {
		if (whence == SEEK_HOLE)
			data_ofs = isize;
		goto found;
	}

	pgofs = (pgoff_t)(offset >> PAGE_SHIFT);

	dirty = __get_first_dirty_index(inode->i_mapping, pgofs, whence);

	for (; data_ofs < isize; data_ofs = (loff_t)pgofs << PAGE_SHIFT) {
		set_new_dnode(&dn, inode, NULL, NULL, 0);
		err = f2fs_get_dnode_of_data(&dn, pgofs, LOOKUP_NODE);
		if (err && err != -ENOENT) {
			goto fail;
		} else if (err == -ENOENT) {
			/* direct node does not exists */
			if (whence == SEEK_DATA) {
				pgofs = f2fs_get_next_page_offset(&dn, pgofs);
				continue;
			} else {
				goto found;
			}
		}

		end_offset = ADDRS_PER_PAGE(dn.node_page, inode);

		/* find data/hole in dnode block */
		for (; dn.ofs_in_node < end_offset;
				dn.ofs_in_node++, pgofs++,
				data_ofs = (loff_t)pgofs << PAGE_SHIFT) {
			block_t blkaddr;

			blkaddr = datablock_addr(dn.inode,
					dn.node_page, dn.ofs_in_node);

			if (__is_valid_data_blkaddr(blkaddr) &&
				!f2fs_is_valid_blkaddr(F2FS_I_SB(inode),
					blkaddr, DATA_GENERIC_ENHANCE)) {
				f2fs_put_dnode(&dn);
				goto fail;
			}

			if (__found_offset(F2FS_I_SB(inode), blkaddr, dirty,
							pgofs, whence)) {
				f2fs_put_dnode(&dn);
				goto found;
			}
		}
		f2fs_put_dnode(&dn);
	}

	if (whence == SEEK_DATA)
		goto fail;
found:
	if (whence == SEEK_HOLE && data_ofs > isize)
		data_ofs = isize;
	inode_unlock(inode);
	return vfs_setpos(file, data_ofs, maxbytes);
fail:
	inode_unlock(inode);
	return -ENXIO;
}

static loff_t f2fs_llseek(struct file *file, loff_t offset, int whence)
{
	struct inode *inode = file->f_mapping->host;
	loff_t maxbytes = inode->i_sb->s_maxbytes;

	switch (whence) {
	case SEEK_SET:
	case SEEK_CUR:
	case SEEK_END:
		return generic_file_llseek_size(file, offset, whence,
						maxbytes, i_size_read(inode));
	case SEEK_DATA:
	case SEEK_HOLE:
		if (offset < 0)
			return -ENXIO;
		return f2fs_seek_block(file, offset, whence);
	}

	return -EINVAL;
}

static int f2fs_file_mmap(struct file *file, struct vm_area_struct *vma)
{
	struct inode *inode = file_inode(file);
	int err;

	if (unlikely(f2fs_cp_error(F2FS_I_SB(inode))))
		return -EIO;

	if (!f2fs_is_compress_backend_ready(inode))
		return -EOPNOTSUPP;

	/* we don't need to use inline_data strictly */
	err = f2fs_convert_inline_inode(inode);
	if (err)
		return err;

	file_accessed(file);
	vma->vm_ops = &f2fs_file_vm_ops;
	set_inode_flag(inode, FI_MMAP_FILE);
	return 0;
}

static int f2fs_file_open(struct inode *inode, struct file *filp)
{
	int err = fscrypt_file_open(inode, filp);

	if (err)
		return err;

	if (!f2fs_is_compress_backend_ready(inode))
		return -EOPNOTSUPP;

	err = fsverity_file_open(inode, filp);
	if (err)
		return err;

	filp->f_mode |= FMODE_NOWAIT;

	return dquot_file_open(inode, filp);
}

void f2fs_truncate_data_blocks_range(struct dnode_of_data *dn, int count)
{
	struct f2fs_sb_info *sbi = F2FS_I_SB(dn->inode);
	struct f2fs_node *raw_node;
	int nr_free = 0, ofs = dn->ofs_in_node, len = count;
	__le32 *addr;
	int base = 0;
	bool compressed_cluster = false;
	int cluster_index = 0, valid_blocks = 0;
	int cluster_size = F2FS_I(dn->inode)->i_cluster_size;

	if (IS_INODE(dn->node_page) && f2fs_has_extra_attr(dn->inode))
		base = get_extra_isize(dn->inode);

	raw_node = F2FS_NODE(dn->node_page);
	addr = blkaddr_in_node(raw_node) + base + ofs;

	/* Assumption: truncateion starts with cluster */
	for (; count > 0; count--, addr++, dn->ofs_in_node++, cluster_index++) {
		block_t blkaddr = le32_to_cpu(*addr);

		if (f2fs_compressed_file(dn->inode) &&
					!(cluster_index & (cluster_size - 1))) {
			if (compressed_cluster)
				f2fs_i_compr_blocks_update(dn->inode,
							valid_blocks, false);
			compressed_cluster = (blkaddr == COMPRESS_ADDR);
			valid_blocks = 0;
		}

		if (blkaddr == NULL_ADDR)
			continue;

		dn->data_blkaddr = NULL_ADDR;
		f2fs_set_data_blkaddr(dn);

		if (__is_valid_data_blkaddr(blkaddr)) {
			if (!f2fs_is_valid_blkaddr(sbi, blkaddr,
					DATA_GENERIC_ENHANCE))
				continue;
			if (compressed_cluster)
				valid_blocks++;
		}

		if (dn->ofs_in_node == 0 && IS_INODE(dn->node_page))
			clear_inode_flag(dn->inode, FI_FIRST_BLOCK_WRITTEN);

		f2fs_invalidate_blocks(sbi, blkaddr);
		nr_free++;
	}

	if (compressed_cluster)
		f2fs_i_compr_blocks_update(dn->inode, valid_blocks, false);

	if (nr_free) {
		pgoff_t fofs;
		/*
		 * once we invalidate valid blkaddr in range [ofs, ofs + count],
		 * we will invalidate all blkaddr in the whole range.
		 */
		fofs = f2fs_start_bidx_of_node(ofs_of_node(dn->node_page),
							dn->inode) + ofs;
		f2fs_update_extent_cache_range(dn, fofs, 0, len);
		dec_valid_block_count(sbi, dn->inode, nr_free);
	}
	dn->ofs_in_node = ofs;

	f2fs_update_time(sbi, REQ_TIME);
	trace_f2fs_truncate_data_blocks_range(dn->inode, dn->nid,
					 dn->ofs_in_node, nr_free);
}

void f2fs_truncate_data_blocks(struct dnode_of_data *dn)
{
	f2fs_truncate_data_blocks_range(dn, ADDRS_PER_BLOCK(dn->inode));
}

static int truncate_partial_data_page(struct inode *inode, u64 from,
								bool cache_only)
{
	loff_t offset = from & (PAGE_SIZE - 1);
	pgoff_t index = from >> PAGE_SHIFT;
	struct address_space *mapping = inode->i_mapping;
	struct page *page;

	if (!offset && !cache_only)
		return 0;

	if (cache_only) {
		page = find_lock_page(mapping, index);
		if (page && PageUptodate(page))
			goto truncate_out;
		f2fs_put_page(page, 1);
		return 0;
	}

	if (f2fs_compressed_file(inode))
		return 0;

	page = f2fs_get_lock_data_page(inode, index, true);
	if (IS_ERR(page))
		return PTR_ERR(page) == -ENOENT ? 0 : PTR_ERR(page);
truncate_out:
	f2fs_wait_on_page_writeback(page, DATA, true, true);
	zero_user(page, offset, PAGE_SIZE - offset);

	/* An encrypted inode should have a key and truncate the last page. */
	f2fs_bug_on(F2FS_I_SB(inode), cache_only && IS_ENCRYPTED(inode));
	if (!cache_only)
		set_page_dirty(page);
	f2fs_put_page(page, 1);
	return 0;
}

static int do_truncate_blocks(struct inode *inode, u64 from, bool lock)
{
	struct f2fs_sb_info *sbi = F2FS_I_SB(inode);
	struct dnode_of_data dn;
	pgoff_t free_from;
	int count = 0, err = 0;
	struct page *ipage;
	bool truncate_page = false;

	trace_f2fs_truncate_blocks_enter(inode, from);

	free_from = (pgoff_t)F2FS_BLK_ALIGN(from);

	if (free_from >= sbi->max_file_blocks)
		goto free_partial;

	if (lock)
		f2fs_lock_op(sbi);

	ipage = f2fs_get_node_page(sbi, inode->i_ino);
	if (IS_ERR(ipage)) {
		err = PTR_ERR(ipage);
		goto out;
	}

	if (f2fs_has_inline_data(inode)) {
		f2fs_truncate_inline_inode(inode, ipage, from);
		f2fs_put_page(ipage, 1);
		truncate_page = true;
		goto out;
	}

	set_new_dnode(&dn, inode, ipage, NULL, 0);
	err = f2fs_get_dnode_of_data(&dn, free_from, LOOKUP_NODE_RA);
	if (err) {
		if (err == -ENOENT)
			goto free_next;
		goto out;
	}

	count = ADDRS_PER_PAGE(dn.node_page, inode);

	count -= dn.ofs_in_node;
	f2fs_bug_on(sbi, count < 0);

	if (dn.ofs_in_node || IS_INODE(dn.node_page)) {
		f2fs_truncate_data_blocks_range(&dn, count);
		free_from += count;
	}

	f2fs_put_dnode(&dn);
free_next:
	err = f2fs_truncate_inode_blocks(inode, free_from);
out:
	if (lock)
		f2fs_unlock_op(sbi);
free_partial:
	/* lastly zero out the first data page */
	if (!err)
		err = truncate_partial_data_page(inode, from, truncate_page);

	trace_f2fs_truncate_blocks_exit(inode, err);
	return err;
}

int f2fs_truncate_blocks(struct inode *inode, u64 from, bool lock)
{
	u64 free_from = from;

	/*
	 * for compressed file, only support cluster size
	 * aligned truncation.
	 */
	if (f2fs_compressed_file(inode)) {
		size_t cluster_shift = PAGE_SHIFT +
					F2FS_I(inode)->i_log_cluster_size;
		size_t cluster_mask = (1 << cluster_shift) - 1;

		free_from = from >> cluster_shift;
		if (from & cluster_mask)
			free_from++;
		free_from <<= cluster_shift;
	}

	return do_truncate_blocks(inode, free_from, lock);
}

int f2fs_truncate(struct inode *inode)
{
	int err;

	if (unlikely(f2fs_cp_error(F2FS_I_SB(inode))))
		return -EIO;

	if (!(S_ISREG(inode->i_mode) || S_ISDIR(inode->i_mode) ||
				S_ISLNK(inode->i_mode)))
		return 0;

	trace_f2fs_truncate(inode);

	if (time_to_inject(F2FS_I_SB(inode), FAULT_TRUNCATE)) {
		f2fs_show_injection_info(F2FS_I_SB(inode), FAULT_TRUNCATE);
		return -EIO;
	}

	/* we should check inline_data size */
	if (!f2fs_may_inline_data(inode)) {
		err = f2fs_convert_inline_inode(inode);
		if (err)
			return err;
	}

	err = f2fs_truncate_blocks(inode, i_size_read(inode), true);
	if (err)
		return err;

	inode->i_mtime = inode->i_ctime = current_time(inode);
	f2fs_mark_inode_dirty_sync(inode, false);
	return 0;
}

int f2fs_getattr(const struct path *path, struct kstat *stat,
		 u32 request_mask, unsigned int query_flags)
{
	struct inode *inode = d_inode(path->dentry);
	struct f2fs_inode_info *fi = F2FS_I(inode);
	struct f2fs_inode *ri;
	unsigned int flags;

	if (f2fs_has_extra_attr(inode) &&
			f2fs_sb_has_inode_crtime(F2FS_I_SB(inode)) &&
			F2FS_FITS_IN_INODE(ri, fi->i_extra_isize, i_crtime)) {
		stat->result_mask |= STATX_BTIME;
		stat->btime.tv_sec = fi->i_crtime.tv_sec;
		stat->btime.tv_nsec = fi->i_crtime.tv_nsec;
	}

	flags = fi->i_flags;
	if (flags & F2FS_APPEND_FL)
		stat->attributes |= STATX_ATTR_APPEND;
	if (IS_ENCRYPTED(inode))
		stat->attributes |= STATX_ATTR_ENCRYPTED;
	if (flags & F2FS_IMMUTABLE_FL)
		stat->attributes |= STATX_ATTR_IMMUTABLE;
	if (flags & F2FS_NODUMP_FL)
		stat->attributes |= STATX_ATTR_NODUMP;
	if (IS_VERITY(inode))
		stat->attributes |= STATX_ATTR_VERITY;

	stat->attributes_mask |= (STATX_ATTR_APPEND |
				  STATX_ATTR_ENCRYPTED |
				  STATX_ATTR_IMMUTABLE |
				  STATX_ATTR_NODUMP |
				  STATX_ATTR_VERITY);

	generic_fillattr(inode, stat);

	/* we need to show initial sectors used for inline_data/dentries */
	if ((S_ISREG(inode->i_mode) && f2fs_has_inline_data(inode)) ||
					f2fs_has_inline_dentry(inode))
		stat->blocks += (stat->size + 511) >> 9;

	return 0;
}

#ifdef CONFIG_F2FS_FS_POSIX_ACL
static void __setattr_copy(struct inode *inode, const struct iattr *attr)
{
	unsigned int ia_valid = attr->ia_valid;

	if (ia_valid & ATTR_UID)
		inode->i_uid = attr->ia_uid;
	if (ia_valid & ATTR_GID)
		inode->i_gid = attr->ia_gid;
	if (ia_valid & ATTR_ATIME)
		inode->i_atime = attr->ia_atime;
	if (ia_valid & ATTR_MTIME)
		inode->i_mtime = attr->ia_mtime;
	if (ia_valid & ATTR_CTIME)
		inode->i_ctime = attr->ia_ctime;
	if (ia_valid & ATTR_MODE) {
		umode_t mode = attr->ia_mode;

		if (!in_group_p(inode->i_gid) && !capable(CAP_FSETID))
			mode &= ~S_ISGID;
		set_acl_inode(inode, mode);
	}
}
#else
#define __setattr_copy setattr_copy
#endif

int f2fs_setattr(struct dentry *dentry, struct iattr *attr)
{
	struct inode *inode = d_inode(dentry);
	int err;

	if (unlikely(f2fs_cp_error(F2FS_I_SB(inode))))
		return -EIO;

	if ((attr->ia_valid & ATTR_SIZE) &&
		!f2fs_is_compress_backend_ready(inode))
		return -EOPNOTSUPP;

	err = setattr_prepare(dentry, attr);
	if (err)
		return err;

	err = fscrypt_prepare_setattr(dentry, attr);
	if (err)
		return err;

	err = fsverity_prepare_setattr(dentry, attr);
	if (err)
		return err;

	if (is_quota_modification(inode, attr)) {
		err = dquot_initialize(inode);
		if (err)
			return err;
	}
	if ((attr->ia_valid & ATTR_UID &&
		!uid_eq(attr->ia_uid, inode->i_uid)) ||
		(attr->ia_valid & ATTR_GID &&
		!gid_eq(attr->ia_gid, inode->i_gid))) {
		f2fs_lock_op(F2FS_I_SB(inode));
		err = dquot_transfer(inode, attr);
		if (err) {
			set_sbi_flag(F2FS_I_SB(inode),
					SBI_QUOTA_NEED_REPAIR);
			f2fs_unlock_op(F2FS_I_SB(inode));
			return err;
		}
		/*
		 * update uid/gid under lock_op(), so that dquot and inode can
		 * be updated atomically.
		 */
		if (attr->ia_valid & ATTR_UID)
			inode->i_uid = attr->ia_uid;
		if (attr->ia_valid & ATTR_GID)
			inode->i_gid = attr->ia_gid;
		f2fs_mark_inode_dirty_sync(inode, true);
		f2fs_unlock_op(F2FS_I_SB(inode));
	}

	if (attr->ia_valid & ATTR_SIZE) {
		loff_t old_size = i_size_read(inode);

		if (attr->ia_size > MAX_INLINE_DATA(inode)) {
			/*
			 * should convert inline inode before i_size_write to
			 * keep smaller than inline_data size with inline flag.
			 */
			err = f2fs_convert_inline_inode(inode);
			if (err)
				return err;
		}

		down_write(&F2FS_I(inode)->i_gc_rwsem[WRITE]);
		down_write(&F2FS_I(inode)->i_mmap_sem);

		truncate_setsize(inode, attr->ia_size);

		if (attr->ia_size <= old_size)
			err = f2fs_truncate(inode);
		/*
		 * do not trim all blocks after i_size if target size is
		 * larger than i_size.
		 */
		up_write(&F2FS_I(inode)->i_mmap_sem);
		up_write(&F2FS_I(inode)->i_gc_rwsem[WRITE]);
		if (err)
			return err;

		down_write(&F2FS_I(inode)->i_sem);
		inode->i_mtime = inode->i_ctime = current_time(inode);
		F2FS_I(inode)->last_disk_size = i_size_read(inode);
		up_write(&F2FS_I(inode)->i_sem);
	}

	__setattr_copy(inode, attr);

	if (attr->ia_valid & ATTR_MODE) {
		err = posix_acl_chmod(inode, f2fs_get_inode_mode(inode));
		if (err || is_inode_flag_set(inode, FI_ACL_MODE)) {
			inode->i_mode = F2FS_I(inode)->i_acl_mode;
			clear_inode_flag(inode, FI_ACL_MODE);
		}
	}

	/* file size may changed here */
	f2fs_mark_inode_dirty_sync(inode, true);

	/* inode change will produce dirty node pages flushed by checkpoint */
	f2fs_balance_fs(F2FS_I_SB(inode), true);

	return err;
}

const struct inode_operations f2fs_file_inode_operations = {
	.getattr	= f2fs_getattr,
	.setattr	= f2fs_setattr,
	.get_acl	= f2fs_get_acl,
	.set_acl	= f2fs_set_acl,
#ifdef CONFIG_F2FS_FS_XATTR
	.listxattr	= f2fs_listxattr,
#endif
	.fiemap		= f2fs_fiemap,
};

static int fill_zero(struct inode *inode, pgoff_t index,
					loff_t start, loff_t len)
{
	struct f2fs_sb_info *sbi = F2FS_I_SB(inode);
	struct page *page;

	if (!len)
		return 0;

	f2fs_balance_fs(sbi, true);

	f2fs_lock_op(sbi);
	page = f2fs_get_new_data_page(inode, NULL, index, false);
	f2fs_unlock_op(sbi);

	if (IS_ERR(page))
		return PTR_ERR(page);

	f2fs_wait_on_page_writeback(page, DATA, true, true);
	zero_user(page, start, len);
	set_page_dirty(page);
	f2fs_put_page(page, 1);
	return 0;
}

int f2fs_truncate_hole(struct inode *inode, pgoff_t pg_start, pgoff_t pg_end)
{
	int err;

	while (pg_start < pg_end) {
		struct dnode_of_data dn;
		pgoff_t end_offset, count;

		set_new_dnode(&dn, inode, NULL, NULL, 0);
		err = f2fs_get_dnode_of_data(&dn, pg_start, LOOKUP_NODE);
		if (err) {
			if (err == -ENOENT) {
				pg_start = f2fs_get_next_page_offset(&dn,
								pg_start);
				continue;
			}
			return err;
		}

		end_offset = ADDRS_PER_PAGE(dn.node_page, inode);
		count = min(end_offset - dn.ofs_in_node, pg_end - pg_start);

		f2fs_bug_on(F2FS_I_SB(inode), count == 0 || count > end_offset);

		f2fs_truncate_data_blocks_range(&dn, count);
		f2fs_put_dnode(&dn);

		pg_start += count;
	}
	return 0;
}

static int punch_hole(struct inode *inode, loff_t offset, loff_t len)
{
	pgoff_t pg_start, pg_end;
	loff_t off_start, off_end;
	int ret;

	ret = f2fs_convert_inline_inode(inode);
	if (ret)
		return ret;

	pg_start = ((unsigned long long) offset) >> PAGE_SHIFT;
	pg_end = ((unsigned long long) offset + len) >> PAGE_SHIFT;

	off_start = offset & (PAGE_SIZE - 1);
	off_end = (offset + len) & (PAGE_SIZE - 1);

	if (pg_start == pg_end) {
		ret = fill_zero(inode, pg_start, off_start,
						off_end - off_start);
		if (ret)
			return ret;
	} else {
		if (off_start) {
			ret = fill_zero(inode, pg_start++, off_start,
						PAGE_SIZE - off_start);
			if (ret)
				return ret;
		}
		if (off_end) {
			ret = fill_zero(inode, pg_end, 0, off_end);
			if (ret)
				return ret;
		}

		if (pg_start < pg_end) {
			struct address_space *mapping = inode->i_mapping;
			loff_t blk_start, blk_end;
			struct f2fs_sb_info *sbi = F2FS_I_SB(inode);

			f2fs_balance_fs(sbi, true);

			blk_start = (loff_t)pg_start << PAGE_SHIFT;
			blk_end = (loff_t)pg_end << PAGE_SHIFT;

			down_write(&F2FS_I(inode)->i_gc_rwsem[WRITE]);
			down_write(&F2FS_I(inode)->i_mmap_sem);

			truncate_inode_pages_range(mapping, blk_start,
					blk_end - 1);

			f2fs_lock_op(sbi);
			ret = f2fs_truncate_hole(inode, pg_start, pg_end);
			f2fs_unlock_op(sbi);

			up_write(&F2FS_I(inode)->i_mmap_sem);
			up_write(&F2FS_I(inode)->i_gc_rwsem[WRITE]);
		}
	}

	return ret;
}

static int __read_out_blkaddrs(struct inode *inode, block_t *blkaddr,
				int *do_replace, pgoff_t off, pgoff_t len)
{
	struct f2fs_sb_info *sbi = F2FS_I_SB(inode);
	struct dnode_of_data dn;
	int ret, done, i;

next_dnode:
	set_new_dnode(&dn, inode, NULL, NULL, 0);
	ret = f2fs_get_dnode_of_data(&dn, off, LOOKUP_NODE_RA);
	if (ret && ret != -ENOENT) {
		return ret;
	} else if (ret == -ENOENT) {
		if (dn.max_level == 0)
			return -ENOENT;
		done = min((pgoff_t)ADDRS_PER_BLOCK(inode) -
						dn.ofs_in_node, len);
		blkaddr += done;
		do_replace += done;
		goto next;
	}

	done = min((pgoff_t)ADDRS_PER_PAGE(dn.node_page, inode) -
							dn.ofs_in_node, len);
	for (i = 0; i < done; i++, blkaddr++, do_replace++, dn.ofs_in_node++) {
		*blkaddr = datablock_addr(dn.inode,
					dn.node_page, dn.ofs_in_node);

		if (__is_valid_data_blkaddr(*blkaddr) &&
			!f2fs_is_valid_blkaddr(sbi, *blkaddr,
					DATA_GENERIC_ENHANCE)) {
			f2fs_put_dnode(&dn);
			return -EFSCORRUPTED;
		}

		if (!f2fs_is_checkpointed_data(sbi, *blkaddr)) {

			if (test_opt(sbi, LFS)) {
				f2fs_put_dnode(&dn);
				return -EOPNOTSUPP;
			}

			/* do not invalidate this block address */
			f2fs_update_data_blkaddr(&dn, NULL_ADDR);
			*do_replace = 1;
		}
	}
	f2fs_put_dnode(&dn);
next:
	len -= done;
	off += done;
	if (len)
		goto next_dnode;
	return 0;
}

static int __roll_back_blkaddrs(struct inode *inode, block_t *blkaddr,
				int *do_replace, pgoff_t off, int len)
{
	struct f2fs_sb_info *sbi = F2FS_I_SB(inode);
	struct dnode_of_data dn;
	int ret, i;

	for (i = 0; i < len; i++, do_replace++, blkaddr++) {
		if (*do_replace == 0)
			continue;

		set_new_dnode(&dn, inode, NULL, NULL, 0);
		ret = f2fs_get_dnode_of_data(&dn, off + i, LOOKUP_NODE_RA);
		if (ret) {
			dec_valid_block_count(sbi, inode, 1);
			f2fs_invalidate_blocks(sbi, *blkaddr);
		} else {
			f2fs_update_data_blkaddr(&dn, *blkaddr);
		}
		f2fs_put_dnode(&dn);
	}
	return 0;
}

static int __clone_blkaddrs(struct inode *src_inode, struct inode *dst_inode,
			block_t *blkaddr, int *do_replace,
			pgoff_t src, pgoff_t dst, pgoff_t len, bool full)
{
	struct f2fs_sb_info *sbi = F2FS_I_SB(src_inode);
	pgoff_t i = 0;
	int ret;

	while (i < len) {
		if (blkaddr[i] == NULL_ADDR && !full) {
			i++;
			continue;
		}

		if (do_replace[i] || blkaddr[i] == NULL_ADDR) {
			struct dnode_of_data dn;
			struct node_info ni;
			size_t new_size;
			pgoff_t ilen;

			set_new_dnode(&dn, dst_inode, NULL, NULL, 0);
			ret = f2fs_get_dnode_of_data(&dn, dst + i, ALLOC_NODE);
			if (ret)
				return ret;

			ret = f2fs_get_node_info(sbi, dn.nid, &ni);
			if (ret) {
				f2fs_put_dnode(&dn);
				return ret;
			}

			ilen = min((pgoff_t)
				ADDRS_PER_PAGE(dn.node_page, dst_inode) -
						dn.ofs_in_node, len - i);
			do {
				dn.data_blkaddr = datablock_addr(dn.inode,
						dn.node_page, dn.ofs_in_node);
				f2fs_truncate_data_blocks_range(&dn, 1);

				if (do_replace[i]) {
					f2fs_i_blocks_write(src_inode,
							1, false, false);
					f2fs_i_blocks_write(dst_inode,
							1, true, false);
					f2fs_replace_block(sbi, &dn, dn.data_blkaddr,
					blkaddr[i], ni.version, true, false);

					do_replace[i] = 0;
				}
				dn.ofs_in_node++;
				i++;
				new_size = (loff_t)(dst + i) << PAGE_SHIFT;
				if (dst_inode->i_size < new_size)
					f2fs_i_size_write(dst_inode, new_size);
			} while (--ilen && (do_replace[i] || blkaddr[i] == NULL_ADDR));

			f2fs_put_dnode(&dn);
		} else {
			struct page *psrc, *pdst;

			psrc = f2fs_get_lock_data_page(src_inode,
							src + i, true);
			if (IS_ERR(psrc))
				return PTR_ERR(psrc);
			pdst = f2fs_get_new_data_page(dst_inode, NULL, dst + i,
								true);
			if (IS_ERR(pdst)) {
				f2fs_put_page(psrc, 1);
				return PTR_ERR(pdst);
			}
			f2fs_copy_page(psrc, pdst);
			set_page_dirty(pdst);
			f2fs_put_page(pdst, 1);
			f2fs_put_page(psrc, 1);

			ret = f2fs_truncate_hole(src_inode,
						src + i, src + i + 1);
			if (ret)
				return ret;
			i++;
		}
	}
	return 0;
}

static int __exchange_data_block(struct inode *src_inode,
			struct inode *dst_inode, pgoff_t src, pgoff_t dst,
			pgoff_t len, bool full)
{
	block_t *src_blkaddr;
	int *do_replace;
	pgoff_t olen;
	int ret;

	while (len) {
		olen = min((pgoff_t)4 * ADDRS_PER_BLOCK(src_inode), len);

		src_blkaddr = f2fs_kvzalloc(F2FS_I_SB(src_inode),
					array_size(olen, sizeof(block_t)),
					GFP_NOFS);
		if (!src_blkaddr)
			return -ENOMEM;

		do_replace = f2fs_kvzalloc(F2FS_I_SB(src_inode),
					array_size(olen, sizeof(int)),
					GFP_NOFS);
		if (!do_replace) {
			kvfree(src_blkaddr);
			return -ENOMEM;
		}

		ret = __read_out_blkaddrs(src_inode, src_blkaddr,
					do_replace, src, olen);
		if (ret)
			goto roll_back;

		ret = __clone_blkaddrs(src_inode, dst_inode, src_blkaddr,
					do_replace, src, dst, olen, full);
		if (ret)
			goto roll_back;

		src += olen;
		dst += olen;
		len -= olen;

		kvfree(src_blkaddr);
		kvfree(do_replace);
	}
	return 0;

roll_back:
	__roll_back_blkaddrs(src_inode, src_blkaddr, do_replace, src, olen);
	kvfree(src_blkaddr);
	kvfree(do_replace);
	return ret;
}

static int f2fs_do_collapse(struct inode *inode, loff_t offset, loff_t len)
{
	struct f2fs_sb_info *sbi = F2FS_I_SB(inode);
	pgoff_t nrpages = DIV_ROUND_UP(i_size_read(inode), PAGE_SIZE);
	pgoff_t start = offset >> PAGE_SHIFT;
	pgoff_t end = (offset + len) >> PAGE_SHIFT;
	int ret;

	f2fs_balance_fs(sbi, true);

	/* avoid gc operation during block exchange */
	down_write(&F2FS_I(inode)->i_gc_rwsem[WRITE]);
	down_write(&F2FS_I(inode)->i_mmap_sem);

	f2fs_lock_op(sbi);
	f2fs_drop_extent_tree(inode);
	truncate_pagecache(inode, offset);
	ret = __exchange_data_block(inode, inode, end, start, nrpages - end, true);
	f2fs_unlock_op(sbi);

	up_write(&F2FS_I(inode)->i_mmap_sem);
	up_write(&F2FS_I(inode)->i_gc_rwsem[WRITE]);
	return ret;
}

static int f2fs_collapse_range(struct inode *inode, loff_t offset, loff_t len)
{
	loff_t new_size;
	int ret;

	if (offset + len >= i_size_read(inode))
		return -EINVAL;

	/* collapse range should be aligned to block size of f2fs. */
	if (offset & (F2FS_BLKSIZE - 1) || len & (F2FS_BLKSIZE - 1))
		return -EINVAL;

	ret = f2fs_convert_inline_inode(inode);
	if (ret)
		return ret;

	/* write out all dirty pages from offset */
	ret = filemap_write_and_wait_range(inode->i_mapping, offset, LLONG_MAX);
	if (ret)
		return ret;

	ret = f2fs_do_collapse(inode, offset, len);
	if (ret)
		return ret;

	/* write out all moved pages, if possible */
	down_write(&F2FS_I(inode)->i_mmap_sem);
	filemap_write_and_wait_range(inode->i_mapping, offset, LLONG_MAX);
	truncate_pagecache(inode, offset);

	new_size = i_size_read(inode) - len;
	truncate_pagecache(inode, new_size);

	ret = f2fs_truncate_blocks(inode, new_size, true);
	up_write(&F2FS_I(inode)->i_mmap_sem);
	if (!ret)
		f2fs_i_size_write(inode, new_size);
	return ret;
}

static int f2fs_do_zero_range(struct dnode_of_data *dn, pgoff_t start,
								pgoff_t end)
{
	struct f2fs_sb_info *sbi = F2FS_I_SB(dn->inode);
	pgoff_t index = start;
	unsigned int ofs_in_node = dn->ofs_in_node;
	blkcnt_t count = 0;
	int ret;

	for (; index < end; index++, dn->ofs_in_node++) {
		if (datablock_addr(dn->inode, dn->node_page,
					dn->ofs_in_node) == NULL_ADDR)
			count++;
	}

	dn->ofs_in_node = ofs_in_node;
	ret = f2fs_reserve_new_blocks(dn, count);
	if (ret)
		return ret;

	dn->ofs_in_node = ofs_in_node;
	for (index = start; index < end; index++, dn->ofs_in_node++) {
		dn->data_blkaddr = datablock_addr(dn->inode,
					dn->node_page, dn->ofs_in_node);
		/*
		 * f2fs_reserve_new_blocks will not guarantee entire block
		 * allocation.
		 */
		if (dn->data_blkaddr == NULL_ADDR) {
			ret = -ENOSPC;
			break;
		}
		if (dn->data_blkaddr != NEW_ADDR) {
			f2fs_invalidate_blocks(sbi, dn->data_blkaddr);
			dn->data_blkaddr = NEW_ADDR;
			f2fs_set_data_blkaddr(dn);
		}
	}

	f2fs_update_extent_cache_range(dn, start, 0, index - start);

	return ret;
}

static int f2fs_zero_range(struct inode *inode, loff_t offset, loff_t len,
								int mode)
{
	struct f2fs_sb_info *sbi = F2FS_I_SB(inode);
	struct address_space *mapping = inode->i_mapping;
	pgoff_t index, pg_start, pg_end;
	loff_t new_size = i_size_read(inode);
	loff_t off_start, off_end;
	int ret = 0;

	ret = inode_newsize_ok(inode, (len + offset));
	if (ret)
		return ret;

	ret = f2fs_convert_inline_inode(inode);
	if (ret)
		return ret;

	ret = filemap_write_and_wait_range(mapping, offset, offset + len - 1);
	if (ret)
		return ret;

	pg_start = ((unsigned long long) offset) >> PAGE_SHIFT;
	pg_end = ((unsigned long long) offset + len) >> PAGE_SHIFT;

	off_start = offset & (PAGE_SIZE - 1);
	off_end = (offset + len) & (PAGE_SIZE - 1);

	if (pg_start == pg_end) {
		ret = fill_zero(inode, pg_start, off_start,
						off_end - off_start);
		if (ret)
			return ret;

		new_size = max_t(loff_t, new_size, offset + len);
	} else {
		if (off_start) {
			ret = fill_zero(inode, pg_start++, off_start,
						PAGE_SIZE - off_start);
			if (ret)
				return ret;

			new_size = max_t(loff_t, new_size,
					(loff_t)pg_start << PAGE_SHIFT);
		}

		for (index = pg_start; index < pg_end;) {
			struct dnode_of_data dn;
			unsigned int end_offset;
			pgoff_t end;

			down_write(&F2FS_I(inode)->i_gc_rwsem[WRITE]);
			down_write(&F2FS_I(inode)->i_mmap_sem);

			truncate_pagecache_range(inode,
				(loff_t)index << PAGE_SHIFT,
				((loff_t)pg_end << PAGE_SHIFT) - 1);

			f2fs_lock_op(sbi);

			set_new_dnode(&dn, inode, NULL, NULL, 0);
			ret = f2fs_get_dnode_of_data(&dn, index, ALLOC_NODE);
			if (ret) {
				f2fs_unlock_op(sbi);
				up_write(&F2FS_I(inode)->i_mmap_sem);
				up_write(&F2FS_I(inode)->i_gc_rwsem[WRITE]);
				goto out;
			}

			end_offset = ADDRS_PER_PAGE(dn.node_page, inode);
			end = min(pg_end, end_offset - dn.ofs_in_node + index);

			ret = f2fs_do_zero_range(&dn, index, end);
			f2fs_put_dnode(&dn);

			f2fs_unlock_op(sbi);
			up_write(&F2FS_I(inode)->i_mmap_sem);
			up_write(&F2FS_I(inode)->i_gc_rwsem[WRITE]);

			f2fs_balance_fs(sbi, dn.node_changed);

			if (ret)
				goto out;

			index = end;
			new_size = max_t(loff_t, new_size,
					(loff_t)index << PAGE_SHIFT);
		}

		if (off_end) {
			ret = fill_zero(inode, pg_end, 0, off_end);
			if (ret)
				goto out;

			new_size = max_t(loff_t, new_size, offset + len);
		}
	}

out:
	if (new_size > i_size_read(inode)) {
		if (mode & FALLOC_FL_KEEP_SIZE)
			file_set_keep_isize(inode);
		else
			f2fs_i_size_write(inode, new_size);
	}
	return ret;
}

static int f2fs_insert_range(struct inode *inode, loff_t offset, loff_t len)
{
	struct f2fs_sb_info *sbi = F2FS_I_SB(inode);
	pgoff_t nr, pg_start, pg_end, delta, idx;
	loff_t new_size;
	int ret = 0;

	new_size = i_size_read(inode) + len;
	ret = inode_newsize_ok(inode, new_size);
	if (ret)
		return ret;

	if (offset >= i_size_read(inode))
		return -EINVAL;

	/* insert range should be aligned to block size of f2fs. */
	if (offset & (F2FS_BLKSIZE - 1) || len & (F2FS_BLKSIZE - 1))
		return -EINVAL;

	ret = f2fs_convert_inline_inode(inode);
	if (ret)
		return ret;

	f2fs_balance_fs(sbi, true);

	down_write(&F2FS_I(inode)->i_mmap_sem);
	ret = f2fs_truncate_blocks(inode, i_size_read(inode), true);
	up_write(&F2FS_I(inode)->i_mmap_sem);
	if (ret)
		return ret;

	/* write out all dirty pages from offset */
	ret = filemap_write_and_wait_range(inode->i_mapping, offset, LLONG_MAX);
	if (ret)
		return ret;

	pg_start = offset >> PAGE_SHIFT;
	pg_end = (offset + len) >> PAGE_SHIFT;
	delta = pg_end - pg_start;
	idx = DIV_ROUND_UP(i_size_read(inode), PAGE_SIZE);

	/* avoid gc operation during block exchange */
	down_write(&F2FS_I(inode)->i_gc_rwsem[WRITE]);
	down_write(&F2FS_I(inode)->i_mmap_sem);
	truncate_pagecache(inode, offset);

	while (!ret && idx > pg_start) {
		nr = idx - pg_start;
		if (nr > delta)
			nr = delta;
		idx -= nr;

		f2fs_lock_op(sbi);
		f2fs_drop_extent_tree(inode);

		ret = __exchange_data_block(inode, inode, idx,
					idx + delta, nr, false);
		f2fs_unlock_op(sbi);
	}
	up_write(&F2FS_I(inode)->i_mmap_sem);
	up_write(&F2FS_I(inode)->i_gc_rwsem[WRITE]);

	/* write out all moved pages, if possible */
	down_write(&F2FS_I(inode)->i_mmap_sem);
	filemap_write_and_wait_range(inode->i_mapping, offset, LLONG_MAX);
	truncate_pagecache(inode, offset);
	up_write(&F2FS_I(inode)->i_mmap_sem);

	if (!ret)
		f2fs_i_size_write(inode, new_size);
	return ret;
}

static int expand_inode_data(struct inode *inode, loff_t offset,
					loff_t len, int mode)
{
	struct f2fs_sb_info *sbi = F2FS_I_SB(inode);
	struct f2fs_map_blocks map = { .m_next_pgofs = NULL,
			.m_next_extent = NULL, .m_seg_type = NO_CHECK_TYPE,
			.m_may_create = true };
	pgoff_t pg_end;
	loff_t new_size = i_size_read(inode);
	loff_t off_end;
	int err;

	err = inode_newsize_ok(inode, (len + offset));
	if (err)
		return err;

	err = f2fs_convert_inline_inode(inode);
	if (err)
		return err;

	f2fs_balance_fs(sbi, true);

	pg_end = ((unsigned long long)offset + len) >> PAGE_SHIFT;
	off_end = (offset + len) & (PAGE_SIZE - 1);

	map.m_lblk = ((unsigned long long)offset) >> PAGE_SHIFT;
	map.m_len = pg_end - map.m_lblk;
	if (off_end)
		map.m_len++;

	if (!map.m_len)
		return 0;

	if (f2fs_is_pinned_file(inode)) {
		block_t len = (map.m_len >> sbi->log_blocks_per_seg) <<
					sbi->log_blocks_per_seg;
		block_t done = 0;

		if (map.m_len % sbi->blocks_per_seg)
			len += sbi->blocks_per_seg;

		map.m_len = sbi->blocks_per_seg;
next_alloc:
		if (has_not_enough_free_secs(sbi, 0,
			GET_SEC_FROM_SEG(sbi, overprovision_segments(sbi)))) {
			down_write(&sbi->gc_lock);
			err = f2fs_gc(sbi, true, false, NULL_SEGNO);
			if (err && err != -ENODATA && err != -EAGAIN)
				goto out_err;
		}

		down_write(&sbi->pin_sem);
		map.m_seg_type = CURSEG_COLD_DATA_PINNED;
		f2fs_allocate_new_segments(sbi, CURSEG_COLD_DATA);
		err = f2fs_map_blocks(inode, &map, 1, F2FS_GET_BLOCK_PRE_DIO);
		up_write(&sbi->pin_sem);
<<<<<<< HEAD

		done += map.m_len;
		len -= map.m_len;
		map.m_lblk += map.m_len;
		if (!err && len)
			goto next_alloc;

=======

		done += map.m_len;
		len -= map.m_len;
		map.m_lblk += map.m_len;
		if (!err && len)
			goto next_alloc;

>>>>>>> a9ca5eca
		map.m_len = done;
	} else {
		err = f2fs_map_blocks(inode, &map, 1, F2FS_GET_BLOCK_PRE_AIO);
	}
out_err:
	if (err) {
		pgoff_t last_off;

		if (!map.m_len)
			return err;

		last_off = map.m_lblk + map.m_len - 1;

		/* update new size to the failed position */
		new_size = (last_off == pg_end) ? offset + len :
					(loff_t)(last_off + 1) << PAGE_SHIFT;
	} else {
		new_size = ((loff_t)pg_end << PAGE_SHIFT) + off_end;
	}

	if (new_size > i_size_read(inode)) {
		if (mode & FALLOC_FL_KEEP_SIZE)
			file_set_keep_isize(inode);
		else
			f2fs_i_size_write(inode, new_size);
	}

	return err;
}

static long f2fs_fallocate(struct file *file, int mode,
				loff_t offset, loff_t len)
{
	struct inode *inode = file_inode(file);
	long ret = 0;

	if (unlikely(f2fs_cp_error(F2FS_I_SB(inode))))
		return -EIO;
	if (!f2fs_is_checkpoint_ready(F2FS_I_SB(inode)))
		return -ENOSPC;
	if (!f2fs_is_compress_backend_ready(inode))
		return -EOPNOTSUPP;

	/* f2fs only support ->fallocate for regular file */
	if (!S_ISREG(inode->i_mode))
		return -EINVAL;

	if (IS_ENCRYPTED(inode) &&
		(mode & (FALLOC_FL_COLLAPSE_RANGE | FALLOC_FL_INSERT_RANGE)))
		return -EOPNOTSUPP;

	if (f2fs_compressed_file(inode) &&
		(mode & (FALLOC_FL_PUNCH_HOLE | FALLOC_FL_COLLAPSE_RANGE |
			FALLOC_FL_ZERO_RANGE | FALLOC_FL_INSERT_RANGE)))
		return -EOPNOTSUPP;

	if (mode & ~(FALLOC_FL_KEEP_SIZE | FALLOC_FL_PUNCH_HOLE |
			FALLOC_FL_COLLAPSE_RANGE | FALLOC_FL_ZERO_RANGE |
			FALLOC_FL_INSERT_RANGE))
		return -EOPNOTSUPP;

	inode_lock(inode);

	if (mode & FALLOC_FL_PUNCH_HOLE) {
		if (offset >= inode->i_size)
			goto out;

		ret = punch_hole(inode, offset, len);
	} else if (mode & FALLOC_FL_COLLAPSE_RANGE) {
		ret = f2fs_collapse_range(inode, offset, len);
	} else if (mode & FALLOC_FL_ZERO_RANGE) {
		ret = f2fs_zero_range(inode, offset, len, mode);
	} else if (mode & FALLOC_FL_INSERT_RANGE) {
		ret = f2fs_insert_range(inode, offset, len);
	} else {
		ret = expand_inode_data(inode, offset, len, mode);
	}

	if (!ret) {
		inode->i_mtime = inode->i_ctime = current_time(inode);
		f2fs_mark_inode_dirty_sync(inode, false);
		f2fs_update_time(F2FS_I_SB(inode), REQ_TIME);
	}

out:
	inode_unlock(inode);

	trace_f2fs_fallocate(inode, mode, offset, len, ret);
	return ret;
}

static int f2fs_release_file(struct inode *inode, struct file *filp)
{
	/*
	 * f2fs_relase_file is called at every close calls. So we should
	 * not drop any inmemory pages by close called by other process.
	 */
	if (!(filp->f_mode & FMODE_WRITE) ||
			atomic_read(&inode->i_writecount) != 1)
		return 0;

	/* some remained atomic pages should discarded */
	if (f2fs_is_atomic_file(inode))
		f2fs_drop_inmem_pages(inode);
	if (f2fs_is_volatile_file(inode)) {
		set_inode_flag(inode, FI_DROP_CACHE);
		filemap_fdatawrite(inode->i_mapping);
		clear_inode_flag(inode, FI_DROP_CACHE);
		clear_inode_flag(inode, FI_VOLATILE_FILE);
		stat_dec_volatile_write(inode);
	}
	return 0;
}

static int f2fs_file_flush(struct file *file, fl_owner_t id)
{
	struct inode *inode = file_inode(file);

	/*
	 * If the process doing a transaction is crashed, we should do
	 * roll-back. Otherwise, other reader/write can see corrupted database
	 * until all the writers close its file. Since this should be done
	 * before dropping file lock, it needs to do in ->flush.
	 */
	if (f2fs_is_atomic_file(inode) &&
			F2FS_I(inode)->inmem_task == current)
		f2fs_drop_inmem_pages(inode);
	return 0;
}

static int f2fs_setflags_common(struct inode *inode, u32 iflags, u32 mask)
{
	struct f2fs_inode_info *fi = F2FS_I(inode);
	u32 masked_flags = fi->i_flags & mask;

	f2fs_bug_on(F2FS_I_SB(inode), (iflags & ~mask));

	/* Is it quota file? Do not allow user to mess with it */
	if (IS_NOQUOTA(inode))
		return -EPERM;

	if ((iflags ^ masked_flags) & F2FS_CASEFOLD_FL) {
		if (!f2fs_sb_has_casefold(F2FS_I_SB(inode)))
			return -EOPNOTSUPP;
		if (!f2fs_empty_dir(inode))
			return -ENOTEMPTY;
	}

	if (iflags & (F2FS_COMPR_FL | F2FS_NOCOMP_FL)) {
		if (!f2fs_sb_has_compression(F2FS_I_SB(inode)))
			return -EOPNOTSUPP;
		if ((iflags & F2FS_COMPR_FL) && (iflags & F2FS_NOCOMP_FL))
			return -EINVAL;
	}

<<<<<<< HEAD
	if ((iflags ^ fi->i_flags) & F2FS_COMPR_FL) {
		if (S_ISREG(inode->i_mode) &&
			(fi->i_flags & F2FS_COMPR_FL || i_size_read(inode) ||
=======
	if ((iflags ^ masked_flags) & F2FS_COMPR_FL) {
		if (S_ISREG(inode->i_mode) &&
			(masked_flags & F2FS_COMPR_FL || i_size_read(inode) ||
>>>>>>> a9ca5eca
						F2FS_HAS_BLOCKS(inode)))
			return -EINVAL;
		if (iflags & F2FS_NOCOMP_FL)
			return -EINVAL;
		if (iflags & F2FS_COMPR_FL) {
			int err = f2fs_convert_inline_inode(inode);

			if (err)
				return err;

			if (!f2fs_may_compress(inode))
				return -EINVAL;

			set_compress_context(inode);
		}
	}
<<<<<<< HEAD
	if ((iflags ^ fi->i_flags) & F2FS_NOCOMP_FL) {
		if (fi->i_flags & F2FS_COMPR_FL)
=======
	if ((iflags ^ masked_flags) & F2FS_NOCOMP_FL) {
		if (masked_flags & F2FS_COMPR_FL)
>>>>>>> a9ca5eca
			return -EINVAL;
	}

	fi->i_flags = iflags | (fi->i_flags & ~mask);
	f2fs_bug_on(F2FS_I_SB(inode), (fi->i_flags & F2FS_COMPR_FL) &&
					(fi->i_flags & F2FS_NOCOMP_FL));

	if (fi->i_flags & F2FS_PROJINHERIT_FL)
		set_inode_flag(inode, FI_PROJ_INHERIT);
	else
		clear_inode_flag(inode, FI_PROJ_INHERIT);

	inode->i_ctime = current_time(inode);
	f2fs_set_inode_flags(inode);
	f2fs_mark_inode_dirty_sync(inode, true);
	return 0;
}

/* FS_IOC_GETFLAGS and FS_IOC_SETFLAGS support */

/*
 * To make a new on-disk f2fs i_flag gettable via FS_IOC_GETFLAGS, add an entry
 * for it to f2fs_fsflags_map[], and add its FS_*_FL equivalent to
 * F2FS_GETTABLE_FS_FL.  To also make it settable via FS_IOC_SETFLAGS, also add
 * its FS_*_FL equivalent to F2FS_SETTABLE_FS_FL.
 */

static const struct {
	u32 iflag;
	u32 fsflag;
} f2fs_fsflags_map[] = {
	{ F2FS_COMPR_FL,	FS_COMPR_FL },
	{ F2FS_SYNC_FL,		FS_SYNC_FL },
	{ F2FS_IMMUTABLE_FL,	FS_IMMUTABLE_FL },
	{ F2FS_APPEND_FL,	FS_APPEND_FL },
	{ F2FS_NODUMP_FL,	FS_NODUMP_FL },
	{ F2FS_NOATIME_FL,	FS_NOATIME_FL },
	{ F2FS_NOCOMP_FL,	FS_NOCOMP_FL },
	{ F2FS_INDEX_FL,	FS_INDEX_FL },
	{ F2FS_DIRSYNC_FL,	FS_DIRSYNC_FL },
	{ F2FS_PROJINHERIT_FL,	FS_PROJINHERIT_FL },
	{ F2FS_CASEFOLD_FL,	FS_CASEFOLD_FL },
};

#define F2FS_GETTABLE_FS_FL (		\
		FS_COMPR_FL |		\
		FS_SYNC_FL |		\
		FS_IMMUTABLE_FL |	\
		FS_APPEND_FL |		\
		FS_NODUMP_FL |		\
		FS_NOATIME_FL |		\
		FS_NOCOMP_FL |		\
		FS_INDEX_FL |		\
		FS_DIRSYNC_FL |		\
		FS_PROJINHERIT_FL |	\
		FS_ENCRYPT_FL |		\
		FS_INLINE_DATA_FL |	\
		FS_NOCOW_FL |		\
		FS_VERITY_FL |		\
		FS_CASEFOLD_FL)

#define F2FS_SETTABLE_FS_FL (		\
		FS_COMPR_FL |		\
		FS_SYNC_FL |		\
		FS_IMMUTABLE_FL |	\
		FS_APPEND_FL |		\
		FS_NODUMP_FL |		\
		FS_NOATIME_FL |		\
		FS_NOCOMP_FL |		\
		FS_DIRSYNC_FL |		\
		FS_PROJINHERIT_FL |	\
		FS_CASEFOLD_FL)

/* Convert f2fs on-disk i_flags to FS_IOC_{GET,SET}FLAGS flags */
static inline u32 f2fs_iflags_to_fsflags(u32 iflags)
{
	u32 fsflags = 0;
	int i;

	for (i = 0; i < ARRAY_SIZE(f2fs_fsflags_map); i++)
		if (iflags & f2fs_fsflags_map[i].iflag)
			fsflags |= f2fs_fsflags_map[i].fsflag;

	return fsflags;
}

/* Convert FS_IOC_{GET,SET}FLAGS flags to f2fs on-disk i_flags */
static inline u32 f2fs_fsflags_to_iflags(u32 fsflags)
{
	u32 iflags = 0;
	int i;

	for (i = 0; i < ARRAY_SIZE(f2fs_fsflags_map); i++)
		if (fsflags & f2fs_fsflags_map[i].fsflag)
			iflags |= f2fs_fsflags_map[i].iflag;

	return iflags;
}

static int f2fs_ioc_getflags(struct file *filp, unsigned long arg)
{
	struct inode *inode = file_inode(filp);
	struct f2fs_inode_info *fi = F2FS_I(inode);
	u32 fsflags = f2fs_iflags_to_fsflags(fi->i_flags);

	if (IS_ENCRYPTED(inode))
		fsflags |= FS_ENCRYPT_FL;
	if (IS_VERITY(inode))
		fsflags |= FS_VERITY_FL;
	if (f2fs_has_inline_data(inode) || f2fs_has_inline_dentry(inode))
		fsflags |= FS_INLINE_DATA_FL;
	if (is_inode_flag_set(inode, FI_PIN_FILE))
		fsflags |= FS_NOCOW_FL;

	fsflags &= F2FS_GETTABLE_FS_FL;

	return put_user(fsflags, (int __user *)arg);
}

static int f2fs_ioc_setflags(struct file *filp, unsigned long arg)
{
	struct inode *inode = file_inode(filp);
	struct f2fs_inode_info *fi = F2FS_I(inode);
	u32 fsflags, old_fsflags;
	u32 iflags;
	int ret;

	if (!inode_owner_or_capable(inode))
		return -EACCES;

	if (get_user(fsflags, (int __user *)arg))
		return -EFAULT;

	if (fsflags & ~F2FS_GETTABLE_FS_FL)
		return -EOPNOTSUPP;
	fsflags &= F2FS_SETTABLE_FS_FL;

	iflags = f2fs_fsflags_to_iflags(fsflags);
	if (f2fs_mask_flags(inode->i_mode, iflags) != iflags)
		return -EOPNOTSUPP;

	ret = mnt_want_write_file(filp);
	if (ret)
		return ret;

	inode_lock(inode);

	old_fsflags = f2fs_iflags_to_fsflags(fi->i_flags);
	ret = vfs_ioc_setflags_prepare(inode, old_fsflags, fsflags);
	if (ret)
		goto out;

	ret = f2fs_setflags_common(inode, iflags,
			f2fs_fsflags_to_iflags(F2FS_SETTABLE_FS_FL));
out:
	inode_unlock(inode);
	mnt_drop_write_file(filp);
	return ret;
}

static int f2fs_ioc_getversion(struct file *filp, unsigned long arg)
{
	struct inode *inode = file_inode(filp);

	return put_user(inode->i_generation, (int __user *)arg);
}

static int f2fs_ioc_start_atomic_write(struct file *filp)
{
	struct inode *inode = file_inode(filp);
	struct f2fs_inode_info *fi = F2FS_I(inode);
	struct f2fs_sb_info *sbi = F2FS_I_SB(inode);
	int ret;

	if (!inode_owner_or_capable(inode))
		return -EACCES;

	if (!S_ISREG(inode->i_mode))
		return -EINVAL;

	if (filp->f_flags & O_DIRECT)
		return -EINVAL;

	ret = mnt_want_write_file(filp);
	if (ret)
		return ret;

	inode_lock(inode);

	f2fs_disable_compressed_file(inode);

	if (f2fs_is_atomic_file(inode)) {
		if (is_inode_flag_set(inode, FI_ATOMIC_REVOKE_REQUEST))
			ret = -EINVAL;
		goto out;
	}

	ret = f2fs_convert_inline_inode(inode);
	if (ret)
		goto out;

	down_write(&F2FS_I(inode)->i_gc_rwsem[WRITE]);

	/*
	 * Should wait end_io to count F2FS_WB_CP_DATA correctly by
	 * f2fs_is_atomic_file.
	 */
	if (get_dirty_pages(inode))
		f2fs_warn(F2FS_I_SB(inode), "Unexpected flush for atomic writes: ino=%lu, npages=%u",
			  inode->i_ino, get_dirty_pages(inode));
	ret = filemap_write_and_wait_range(inode->i_mapping, 0, LLONG_MAX);
	if (ret) {
		up_write(&F2FS_I(inode)->i_gc_rwsem[WRITE]);
		goto out;
	}

	spin_lock(&sbi->inode_lock[ATOMIC_FILE]);
	if (list_empty(&fi->inmem_ilist))
		list_add_tail(&fi->inmem_ilist, &sbi->inode_list[ATOMIC_FILE]);
	sbi->atomic_files++;
	spin_unlock(&sbi->inode_lock[ATOMIC_FILE]);

	/* add inode in inmem_list first and set atomic_file */
	set_inode_flag(inode, FI_ATOMIC_FILE);
	clear_inode_flag(inode, FI_ATOMIC_REVOKE_REQUEST);
	up_write(&F2FS_I(inode)->i_gc_rwsem[WRITE]);

	f2fs_update_time(F2FS_I_SB(inode), REQ_TIME);
	F2FS_I(inode)->inmem_task = current;
	stat_update_max_atomic_write(inode);
out:
	inode_unlock(inode);
	mnt_drop_write_file(filp);
	return ret;
}

static int f2fs_ioc_commit_atomic_write(struct file *filp)
{
	struct inode *inode = file_inode(filp);
	int ret;

	if (!inode_owner_or_capable(inode))
		return -EACCES;

	ret = mnt_want_write_file(filp);
	if (ret)
		return ret;

	f2fs_balance_fs(F2FS_I_SB(inode), true);

	inode_lock(inode);

	if (f2fs_is_volatile_file(inode)) {
		ret = -EINVAL;
		goto err_out;
	}

	if (f2fs_is_atomic_file(inode)) {
		ret = f2fs_commit_inmem_pages(inode);
		if (ret)
			goto err_out;

		ret = f2fs_do_sync_file(filp, 0, LLONG_MAX, 0, true);
		if (!ret)
			f2fs_drop_inmem_pages(inode);
	} else {
		ret = f2fs_do_sync_file(filp, 0, LLONG_MAX, 1, false);
	}
err_out:
	if (is_inode_flag_set(inode, FI_ATOMIC_REVOKE_REQUEST)) {
		clear_inode_flag(inode, FI_ATOMIC_REVOKE_REQUEST);
		ret = -EINVAL;
	}
	inode_unlock(inode);
	mnt_drop_write_file(filp);
	return ret;
}

static int f2fs_ioc_start_volatile_write(struct file *filp)
{
	struct inode *inode = file_inode(filp);
	int ret;

	if (!inode_owner_or_capable(inode))
		return -EACCES;

	if (!S_ISREG(inode->i_mode))
		return -EINVAL;

	ret = mnt_want_write_file(filp);
	if (ret)
		return ret;

	inode_lock(inode);

	if (f2fs_is_volatile_file(inode))
		goto out;

	ret = f2fs_convert_inline_inode(inode);
	if (ret)
		goto out;

	stat_inc_volatile_write(inode);
	stat_update_max_volatile_write(inode);

	set_inode_flag(inode, FI_VOLATILE_FILE);
	f2fs_update_time(F2FS_I_SB(inode), REQ_TIME);
out:
	inode_unlock(inode);
	mnt_drop_write_file(filp);
	return ret;
}

static int f2fs_ioc_release_volatile_write(struct file *filp)
{
	struct inode *inode = file_inode(filp);
	int ret;

	if (!inode_owner_or_capable(inode))
		return -EACCES;

	ret = mnt_want_write_file(filp);
	if (ret)
		return ret;

	inode_lock(inode);

	if (!f2fs_is_volatile_file(inode))
		goto out;

	if (!f2fs_is_first_block_written(inode)) {
		ret = truncate_partial_data_page(inode, 0, true);
		goto out;
	}

	ret = punch_hole(inode, 0, F2FS_BLKSIZE);
out:
	inode_unlock(inode);
	mnt_drop_write_file(filp);
	return ret;
}

static int f2fs_ioc_abort_volatile_write(struct file *filp)
{
	struct inode *inode = file_inode(filp);
	int ret;

	if (!inode_owner_or_capable(inode))
		return -EACCES;

	ret = mnt_want_write_file(filp);
	if (ret)
		return ret;

	inode_lock(inode);

	if (f2fs_is_atomic_file(inode))
		f2fs_drop_inmem_pages(inode);
	if (f2fs_is_volatile_file(inode)) {
		clear_inode_flag(inode, FI_VOLATILE_FILE);
		stat_dec_volatile_write(inode);
		ret = f2fs_do_sync_file(filp, 0, LLONG_MAX, 0, true);
	}

	clear_inode_flag(inode, FI_ATOMIC_REVOKE_REQUEST);

	inode_unlock(inode);

	mnt_drop_write_file(filp);
	f2fs_update_time(F2FS_I_SB(inode), REQ_TIME);
	return ret;
}

static int f2fs_ioc_shutdown(struct file *filp, unsigned long arg)
{
	struct inode *inode = file_inode(filp);
	struct f2fs_sb_info *sbi = F2FS_I_SB(inode);
	struct super_block *sb = sbi->sb;
	__u32 in;
	int ret = 0;

	if (!capable(CAP_SYS_ADMIN))
		return -EPERM;

	if (get_user(in, (__u32 __user *)arg))
		return -EFAULT;

	if (in != F2FS_GOING_DOWN_FULLSYNC) {
		ret = mnt_want_write_file(filp);
		if (ret)
			return ret;
	}

	switch (in) {
	case F2FS_GOING_DOWN_FULLSYNC:
		sb = freeze_bdev(sb->s_bdev);
		if (IS_ERR(sb)) {
			ret = PTR_ERR(sb);
			goto out;
		}
		if (sb) {
			f2fs_stop_checkpoint(sbi, false);
			set_sbi_flag(sbi, SBI_IS_SHUTDOWN);
			thaw_bdev(sb->s_bdev, sb);
		}
		break;
	case F2FS_GOING_DOWN_METASYNC:
		/* do checkpoint only */
		ret = f2fs_sync_fs(sb, 1);
		if (ret)
			goto out;
		f2fs_stop_checkpoint(sbi, false);
		set_sbi_flag(sbi, SBI_IS_SHUTDOWN);
		break;
	case F2FS_GOING_DOWN_NOSYNC:
		f2fs_stop_checkpoint(sbi, false);
		set_sbi_flag(sbi, SBI_IS_SHUTDOWN);
		break;
	case F2FS_GOING_DOWN_METAFLUSH:
		f2fs_sync_meta_pages(sbi, META, LONG_MAX, FS_META_IO);
		f2fs_stop_checkpoint(sbi, false);
		set_sbi_flag(sbi, SBI_IS_SHUTDOWN);
		break;
	case F2FS_GOING_DOWN_NEED_FSCK:
		set_sbi_flag(sbi, SBI_NEED_FSCK);
		set_sbi_flag(sbi, SBI_CP_DISABLED_QUICK);
		set_sbi_flag(sbi, SBI_IS_DIRTY);
		/* do checkpoint only */
		ret = f2fs_sync_fs(sb, 1);
		goto out;
	default:
		ret = -EINVAL;
		goto out;
	}

	f2fs_stop_gc_thread(sbi);
	f2fs_stop_discard_thread(sbi);

	f2fs_drop_discard_cmd(sbi);
	clear_opt(sbi, DISCARD);

	f2fs_update_time(sbi, REQ_TIME);
out:
	if (in != F2FS_GOING_DOWN_FULLSYNC)
		mnt_drop_write_file(filp);

	trace_f2fs_shutdown(sbi, in, ret);

	return ret;
}

static int f2fs_ioc_fitrim(struct file *filp, unsigned long arg)
{
	struct inode *inode = file_inode(filp);
	struct super_block *sb = inode->i_sb;
	struct request_queue *q = bdev_get_queue(sb->s_bdev);
	struct fstrim_range range;
	int ret;

	if (!capable(CAP_SYS_ADMIN))
		return -EPERM;

	if (!f2fs_hw_support_discard(F2FS_SB(sb)))
		return -EOPNOTSUPP;

	if (copy_from_user(&range, (struct fstrim_range __user *)arg,
				sizeof(range)))
		return -EFAULT;

	ret = mnt_want_write_file(filp);
	if (ret)
		return ret;

	range.minlen = max((unsigned int)range.minlen,
				q->limits.discard_granularity);
	ret = f2fs_trim_fs(F2FS_SB(sb), &range);
	mnt_drop_write_file(filp);
	if (ret < 0)
		return ret;

	if (copy_to_user((struct fstrim_range __user *)arg, &range,
				sizeof(range)))
		return -EFAULT;
	f2fs_update_time(F2FS_I_SB(inode), REQ_TIME);
	return 0;
}

static bool uuid_is_nonzero(__u8 u[16])
{
	int i;

	for (i = 0; i < 16; i++)
		if (u[i])
			return true;
	return false;
}

static int f2fs_ioc_set_encryption_policy(struct file *filp, unsigned long arg)
{
	struct inode *inode = file_inode(filp);

	if (!f2fs_sb_has_encrypt(F2FS_I_SB(inode)))
		return -EOPNOTSUPP;

	f2fs_update_time(F2FS_I_SB(inode), REQ_TIME);

	return fscrypt_ioctl_set_policy(filp, (const void __user *)arg);
}

static int f2fs_ioc_get_encryption_policy(struct file *filp, unsigned long arg)
{
	if (!f2fs_sb_has_encrypt(F2FS_I_SB(file_inode(filp))))
		return -EOPNOTSUPP;
	return fscrypt_ioctl_get_policy(filp, (void __user *)arg);
}

static int f2fs_ioc_get_encryption_pwsalt(struct file *filp, unsigned long arg)
{
	struct inode *inode = file_inode(filp);
	struct f2fs_sb_info *sbi = F2FS_I_SB(inode);
	int err;

	if (!f2fs_sb_has_encrypt(sbi))
		return -EOPNOTSUPP;

	err = mnt_want_write_file(filp);
	if (err)
		return err;

	down_write(&sbi->sb_lock);

	if (uuid_is_nonzero(sbi->raw_super->encrypt_pw_salt))
		goto got_it;

	/* update superblock with uuid */
	generate_random_uuid(sbi->raw_super->encrypt_pw_salt);

	err = f2fs_commit_super(sbi, false);
	if (err) {
		/* undo new data */
		memset(sbi->raw_super->encrypt_pw_salt, 0, 16);
		goto out_err;
	}
got_it:
	if (copy_to_user((__u8 __user *)arg, sbi->raw_super->encrypt_pw_salt,
									16))
		err = -EFAULT;
out_err:
	up_write(&sbi->sb_lock);
	mnt_drop_write_file(filp);
	return err;
}

static int f2fs_ioc_get_encryption_policy_ex(struct file *filp,
					     unsigned long arg)
{
	if (!f2fs_sb_has_encrypt(F2FS_I_SB(file_inode(filp))))
		return -EOPNOTSUPP;

	return fscrypt_ioctl_get_policy_ex(filp, (void __user *)arg);
}

static int f2fs_ioc_add_encryption_key(struct file *filp, unsigned long arg)
{
	if (!f2fs_sb_has_encrypt(F2FS_I_SB(file_inode(filp))))
		return -EOPNOTSUPP;

	return fscrypt_ioctl_add_key(filp, (void __user *)arg);
}

static int f2fs_ioc_remove_encryption_key(struct file *filp, unsigned long arg)
{
	if (!f2fs_sb_has_encrypt(F2FS_I_SB(file_inode(filp))))
		return -EOPNOTSUPP;

	return fscrypt_ioctl_remove_key(filp, (void __user *)arg);
}

static int f2fs_ioc_remove_encryption_key_all_users(struct file *filp,
						    unsigned long arg)
{
	if (!f2fs_sb_has_encrypt(F2FS_I_SB(file_inode(filp))))
		return -EOPNOTSUPP;

	return fscrypt_ioctl_remove_key_all_users(filp, (void __user *)arg);
}

static int f2fs_ioc_get_encryption_key_status(struct file *filp,
					      unsigned long arg)
{
	if (!f2fs_sb_has_encrypt(F2FS_I_SB(file_inode(filp))))
		return -EOPNOTSUPP;

	return fscrypt_ioctl_get_key_status(filp, (void __user *)arg);
}

static int f2fs_ioc_gc(struct file *filp, unsigned long arg)
{
	struct inode *inode = file_inode(filp);
	struct f2fs_sb_info *sbi = F2FS_I_SB(inode);
	__u32 sync;
	int ret;

	if (!capable(CAP_SYS_ADMIN))
		return -EPERM;

	if (get_user(sync, (__u32 __user *)arg))
		return -EFAULT;

	if (f2fs_readonly(sbi->sb))
		return -EROFS;

	ret = mnt_want_write_file(filp);
	if (ret)
		return ret;

	if (!sync) {
		if (!down_write_trylock(&sbi->gc_lock)) {
			ret = -EBUSY;
			goto out;
		}
	} else {
		down_write(&sbi->gc_lock);
	}

	ret = f2fs_gc(sbi, sync, true, NULL_SEGNO);
out:
	mnt_drop_write_file(filp);
	return ret;
}

static int f2fs_ioc_gc_range(struct file *filp, unsigned long arg)
{
	struct inode *inode = file_inode(filp);
	struct f2fs_sb_info *sbi = F2FS_I_SB(inode);
	struct f2fs_gc_range range;
	u64 end;
	int ret;

	if (!capable(CAP_SYS_ADMIN))
		return -EPERM;

	if (copy_from_user(&range, (struct f2fs_gc_range __user *)arg,
							sizeof(range)))
		return -EFAULT;

	if (f2fs_readonly(sbi->sb))
		return -EROFS;

	end = range.start + range.len;
	if (end < range.start || range.start < MAIN_BLKADDR(sbi) ||
					end >= MAX_BLKADDR(sbi))
		return -EINVAL;

	ret = mnt_want_write_file(filp);
	if (ret)
		return ret;

do_more:
	if (!range.sync) {
		if (!down_write_trylock(&sbi->gc_lock)) {
			ret = -EBUSY;
			goto out;
		}
	} else {
		down_write(&sbi->gc_lock);
	}

	ret = f2fs_gc(sbi, range.sync, true, GET_SEGNO(sbi, range.start));
	range.start += BLKS_PER_SEC(sbi);
	if (range.start <= end)
		goto do_more;
out:
	mnt_drop_write_file(filp);
	return ret;
}

static int f2fs_ioc_write_checkpoint(struct file *filp, unsigned long arg)
{
	struct inode *inode = file_inode(filp);
	struct f2fs_sb_info *sbi = F2FS_I_SB(inode);
	int ret;

	if (!capable(CAP_SYS_ADMIN))
		return -EPERM;

	if (f2fs_readonly(sbi->sb))
		return -EROFS;

	if (unlikely(is_sbi_flag_set(sbi, SBI_CP_DISABLED))) {
		f2fs_info(sbi, "Skipping Checkpoint. Checkpoints currently disabled.");
		return -EINVAL;
	}

	ret = mnt_want_write_file(filp);
	if (ret)
		return ret;

	ret = f2fs_sync_fs(sbi->sb, 1);

	mnt_drop_write_file(filp);
	return ret;
}

static int f2fs_defragment_range(struct f2fs_sb_info *sbi,
					struct file *filp,
					struct f2fs_defragment *range)
{
	struct inode *inode = file_inode(filp);
	struct f2fs_map_blocks map = { .m_next_extent = NULL,
					.m_seg_type = NO_CHECK_TYPE ,
					.m_may_create = false };
	struct extent_info ei = {0, 0, 0};
	pgoff_t pg_start, pg_end, next_pgofs;
	unsigned int blk_per_seg = sbi->blocks_per_seg;
	unsigned int total = 0, sec_num;
	block_t blk_end = 0;
	bool fragmented = false;
	int err;

	/* if in-place-update policy is enabled, don't waste time here */
	if (f2fs_should_update_inplace(inode, NULL))
		return -EINVAL;

	pg_start = range->start >> PAGE_SHIFT;
	pg_end = (range->start + range->len) >> PAGE_SHIFT;

	f2fs_balance_fs(sbi, true);

	inode_lock(inode);

	/* writeback all dirty pages in the range */
	err = filemap_write_and_wait_range(inode->i_mapping, range->start,
						range->start + range->len - 1);
	if (err)
		goto out;

	/*
	 * lookup mapping info in extent cache, skip defragmenting if physical
	 * block addresses are continuous.
	 */
	if (f2fs_lookup_extent_cache(inode, pg_start, &ei)) {
		if (ei.fofs + ei.len >= pg_end)
			goto out;
	}

	map.m_lblk = pg_start;
	map.m_next_pgofs = &next_pgofs;

	/*
	 * lookup mapping info in dnode page cache, skip defragmenting if all
	 * physical block addresses are continuous even if there are hole(s)
	 * in logical blocks.
	 */
	while (map.m_lblk < pg_end) {
		map.m_len = pg_end - map.m_lblk;
		err = f2fs_map_blocks(inode, &map, 0, F2FS_GET_BLOCK_DEFAULT);
		if (err)
			goto out;

		if (!(map.m_flags & F2FS_MAP_FLAGS)) {
			map.m_lblk = next_pgofs;
			continue;
		}

		if (blk_end && blk_end != map.m_pblk)
			fragmented = true;

		/* record total count of block that we're going to move */
		total += map.m_len;

		blk_end = map.m_pblk + map.m_len;

		map.m_lblk += map.m_len;
	}

	if (!fragmented) {
		total = 0;
		goto out;
	}

	sec_num = DIV_ROUND_UP(total, BLKS_PER_SEC(sbi));

	/*
	 * make sure there are enough free section for LFS allocation, this can
	 * avoid defragment running in SSR mode when free section are allocated
	 * intensively
	 */
	if (has_not_enough_free_secs(sbi, 0, sec_num)) {
		err = -EAGAIN;
		goto out;
	}

	map.m_lblk = pg_start;
	map.m_len = pg_end - pg_start;
	total = 0;

	while (map.m_lblk < pg_end) {
		pgoff_t idx;
		int cnt = 0;

do_map:
		map.m_len = pg_end - map.m_lblk;
		err = f2fs_map_blocks(inode, &map, 0, F2FS_GET_BLOCK_DEFAULT);
		if (err)
			goto clear_out;

		if (!(map.m_flags & F2FS_MAP_FLAGS)) {
			map.m_lblk = next_pgofs;
			goto check;
		}

		set_inode_flag(inode, FI_DO_DEFRAG);

		idx = map.m_lblk;
		while (idx < map.m_lblk + map.m_len && cnt < blk_per_seg) {
			struct page *page;

			page = f2fs_get_lock_data_page(inode, idx, true);
			if (IS_ERR(page)) {
				err = PTR_ERR(page);
				goto clear_out;
			}

			set_page_dirty(page);
			f2fs_put_page(page, 1);

			idx++;
			cnt++;
			total++;
		}

		map.m_lblk = idx;
check:
		if (map.m_lblk < pg_end && cnt < blk_per_seg)
			goto do_map;

		clear_inode_flag(inode, FI_DO_DEFRAG);

		err = filemap_fdatawrite(inode->i_mapping);
		if (err)
			goto out;
	}
clear_out:
	clear_inode_flag(inode, FI_DO_DEFRAG);
out:
	inode_unlock(inode);
	if (!err)
		range->len = (u64)total << PAGE_SHIFT;
	return err;
}

static int f2fs_ioc_defragment(struct file *filp, unsigned long arg)
{
	struct inode *inode = file_inode(filp);
	struct f2fs_sb_info *sbi = F2FS_I_SB(inode);
	struct f2fs_defragment range;
	int err;

	if (!capable(CAP_SYS_ADMIN))
		return -EPERM;

	if (!S_ISREG(inode->i_mode) || f2fs_is_atomic_file(inode))
		return -EINVAL;

	if (f2fs_readonly(sbi->sb))
		return -EROFS;

	if (copy_from_user(&range, (struct f2fs_defragment __user *)arg,
							sizeof(range)))
		return -EFAULT;

	/* verify alignment of offset & size */
	if (range.start & (F2FS_BLKSIZE - 1) || range.len & (F2FS_BLKSIZE - 1))
		return -EINVAL;

	if (unlikely((range.start + range.len) >> PAGE_SHIFT >
					sbi->max_file_blocks))
		return -EINVAL;

	err = mnt_want_write_file(filp);
	if (err)
		return err;

	err = f2fs_defragment_range(sbi, filp, &range);
	mnt_drop_write_file(filp);

	f2fs_update_time(sbi, REQ_TIME);
	if (err < 0)
		return err;

	if (copy_to_user((struct f2fs_defragment __user *)arg, &range,
							sizeof(range)))
		return -EFAULT;

	return 0;
}

static int f2fs_move_file_range(struct file *file_in, loff_t pos_in,
			struct file *file_out, loff_t pos_out, size_t len)
{
	struct inode *src = file_inode(file_in);
	struct inode *dst = file_inode(file_out);
	struct f2fs_sb_info *sbi = F2FS_I_SB(src);
	size_t olen = len, dst_max_i_size = 0;
	size_t dst_osize;
	int ret;

	if (file_in->f_path.mnt != file_out->f_path.mnt ||
				src->i_sb != dst->i_sb)
		return -EXDEV;

	if (unlikely(f2fs_readonly(src->i_sb)))
		return -EROFS;

	if (!S_ISREG(src->i_mode) || !S_ISREG(dst->i_mode))
		return -EINVAL;

	if (IS_ENCRYPTED(src) || IS_ENCRYPTED(dst))
		return -EOPNOTSUPP;

	if (src == dst) {
		if (pos_in == pos_out)
			return 0;
		if (pos_out > pos_in && pos_out < pos_in + len)
			return -EINVAL;
	}

	inode_lock(src);
	if (src != dst) {
		ret = -EBUSY;
		if (!inode_trylock(dst))
			goto out;
	}

	ret = -EINVAL;
	if (pos_in + len > src->i_size || pos_in + len < pos_in)
		goto out_unlock;
	if (len == 0)
		olen = len = src->i_size - pos_in;
	if (pos_in + len == src->i_size)
		len = ALIGN(src->i_size, F2FS_BLKSIZE) - pos_in;
	if (len == 0) {
		ret = 0;
		goto out_unlock;
	}

	dst_osize = dst->i_size;
	if (pos_out + olen > dst->i_size)
		dst_max_i_size = pos_out + olen;

	/* verify the end result is block aligned */
	if (!IS_ALIGNED(pos_in, F2FS_BLKSIZE) ||
			!IS_ALIGNED(pos_in + len, F2FS_BLKSIZE) ||
			!IS_ALIGNED(pos_out, F2FS_BLKSIZE))
		goto out_unlock;

	ret = f2fs_convert_inline_inode(src);
	if (ret)
		goto out_unlock;

	ret = f2fs_convert_inline_inode(dst);
	if (ret)
		goto out_unlock;

	/* write out all dirty pages from offset */
	ret = filemap_write_and_wait_range(src->i_mapping,
					pos_in, pos_in + len);
	if (ret)
		goto out_unlock;

	ret = filemap_write_and_wait_range(dst->i_mapping,
					pos_out, pos_out + len);
	if (ret)
		goto out_unlock;

	f2fs_balance_fs(sbi, true);

	down_write(&F2FS_I(src)->i_gc_rwsem[WRITE]);
	if (src != dst) {
		ret = -EBUSY;
		if (!down_write_trylock(&F2FS_I(dst)->i_gc_rwsem[WRITE]))
			goto out_src;
	}

	f2fs_lock_op(sbi);
	ret = __exchange_data_block(src, dst, pos_in >> F2FS_BLKSIZE_BITS,
				pos_out >> F2FS_BLKSIZE_BITS,
				len >> F2FS_BLKSIZE_BITS, false);

	if (!ret) {
		if (dst_max_i_size)
			f2fs_i_size_write(dst, dst_max_i_size);
		else if (dst_osize != dst->i_size)
			f2fs_i_size_write(dst, dst_osize);
	}
	f2fs_unlock_op(sbi);

	if (src != dst)
		up_write(&F2FS_I(dst)->i_gc_rwsem[WRITE]);
out_src:
	up_write(&F2FS_I(src)->i_gc_rwsem[WRITE]);
out_unlock:
	if (src != dst)
		inode_unlock(dst);
out:
	inode_unlock(src);
	return ret;
}

static int f2fs_ioc_move_range(struct file *filp, unsigned long arg)
{
	struct f2fs_move_range range;
	struct fd dst;
	int err;

	if (!(filp->f_mode & FMODE_READ) ||
			!(filp->f_mode & FMODE_WRITE))
		return -EBADF;

	if (copy_from_user(&range, (struct f2fs_move_range __user *)arg,
							sizeof(range)))
		return -EFAULT;

	dst = fdget(range.dst_fd);
	if (!dst.file)
		return -EBADF;

	if (!(dst.file->f_mode & FMODE_WRITE)) {
		err = -EBADF;
		goto err_out;
	}

	err = mnt_want_write_file(filp);
	if (err)
		goto err_out;

	err = f2fs_move_file_range(filp, range.pos_in, dst.file,
					range.pos_out, range.len);

	mnt_drop_write_file(filp);
	if (err)
		goto err_out;

	if (copy_to_user((struct f2fs_move_range __user *)arg,
						&range, sizeof(range)))
		err = -EFAULT;
err_out:
	fdput(dst);
	return err;
}

static int f2fs_ioc_flush_device(struct file *filp, unsigned long arg)
{
	struct inode *inode = file_inode(filp);
	struct f2fs_sb_info *sbi = F2FS_I_SB(inode);
	struct sit_info *sm = SIT_I(sbi);
	unsigned int start_segno = 0, end_segno = 0;
	unsigned int dev_start_segno = 0, dev_end_segno = 0;
	struct f2fs_flush_device range;
	int ret;

	if (!capable(CAP_SYS_ADMIN))
		return -EPERM;

	if (f2fs_readonly(sbi->sb))
		return -EROFS;

	if (unlikely(is_sbi_flag_set(sbi, SBI_CP_DISABLED)))
		return -EINVAL;

	if (copy_from_user(&range, (struct f2fs_flush_device __user *)arg,
							sizeof(range)))
		return -EFAULT;

	if (!f2fs_is_multi_device(sbi) || sbi->s_ndevs - 1 <= range.dev_num ||
			__is_large_section(sbi)) {
		f2fs_warn(sbi, "Can't flush %u in %d for segs_per_sec %u != 1",
			  range.dev_num, sbi->s_ndevs, sbi->segs_per_sec);
		return -EINVAL;
	}

	ret = mnt_want_write_file(filp);
	if (ret)
		return ret;

	if (range.dev_num != 0)
		dev_start_segno = GET_SEGNO(sbi, FDEV(range.dev_num).start_blk);
	dev_end_segno = GET_SEGNO(sbi, FDEV(range.dev_num).end_blk);

	start_segno = sm->last_victim[FLUSH_DEVICE];
	if (start_segno < dev_start_segno || start_segno >= dev_end_segno)
		start_segno = dev_start_segno;
	end_segno = min(start_segno + range.segments, dev_end_segno);

	while (start_segno < end_segno) {
		if (!down_write_trylock(&sbi->gc_lock)) {
			ret = -EBUSY;
			goto out;
		}
		sm->last_victim[GC_CB] = end_segno + 1;
		sm->last_victim[GC_GREEDY] = end_segno + 1;
		sm->last_victim[ALLOC_NEXT] = end_segno + 1;
		ret = f2fs_gc(sbi, true, true, start_segno);
		if (ret == -EAGAIN)
			ret = 0;
		else if (ret < 0)
			break;
		start_segno++;
	}
out:
	mnt_drop_write_file(filp);
	return ret;
}

static int f2fs_ioc_get_features(struct file *filp, unsigned long arg)
{
	struct inode *inode = file_inode(filp);
	u32 sb_feature = le32_to_cpu(F2FS_I_SB(inode)->raw_super->feature);

	/* Must validate to set it with SQLite behavior in Android. */
	sb_feature |= F2FS_FEATURE_ATOMIC_WRITE;

	return put_user(sb_feature, (u32 __user *)arg);
}

#ifdef CONFIG_QUOTA
int f2fs_transfer_project_quota(struct inode *inode, kprojid_t kprojid)
{
	struct dquot *transfer_to[MAXQUOTAS] = {};
	struct f2fs_sb_info *sbi = F2FS_I_SB(inode);
	struct super_block *sb = sbi->sb;
	int err = 0;

	transfer_to[PRJQUOTA] = dqget(sb, make_kqid_projid(kprojid));
	if (!IS_ERR(transfer_to[PRJQUOTA])) {
		err = __dquot_transfer(inode, transfer_to);
		if (err)
			set_sbi_flag(sbi, SBI_QUOTA_NEED_REPAIR);
		dqput(transfer_to[PRJQUOTA]);
	}
	return err;
}

static int f2fs_ioc_setproject(struct file *filp, __u32 projid)
{
	struct inode *inode = file_inode(filp);
	struct f2fs_inode_info *fi = F2FS_I(inode);
	struct f2fs_sb_info *sbi = F2FS_I_SB(inode);
	struct page *ipage;
	kprojid_t kprojid;
	int err;

	if (!f2fs_sb_has_project_quota(sbi)) {
		if (projid != F2FS_DEF_PROJID)
			return -EOPNOTSUPP;
		else
			return 0;
	}

	if (!f2fs_has_extra_attr(inode))
		return -EOPNOTSUPP;

	kprojid = make_kprojid(&init_user_ns, (projid_t)projid);

	if (projid_eq(kprojid, F2FS_I(inode)->i_projid))
		return 0;

	err = -EPERM;
	/* Is it quota file? Do not allow user to mess with it */
	if (IS_NOQUOTA(inode))
		return err;

	ipage = f2fs_get_node_page(sbi, inode->i_ino);
	if (IS_ERR(ipage))
		return PTR_ERR(ipage);

	if (!F2FS_FITS_IN_INODE(F2FS_INODE(ipage), fi->i_extra_isize,
								i_projid)) {
		err = -EOVERFLOW;
		f2fs_put_page(ipage, 1);
		return err;
	}
	f2fs_put_page(ipage, 1);

	err = dquot_initialize(inode);
	if (err)
		return err;

	f2fs_lock_op(sbi);
	err = f2fs_transfer_project_quota(inode, kprojid);
	if (err)
		goto out_unlock;

	F2FS_I(inode)->i_projid = kprojid;
	inode->i_ctime = current_time(inode);
	f2fs_mark_inode_dirty_sync(inode, true);
out_unlock:
	f2fs_unlock_op(sbi);
	return err;
}
#else
int f2fs_transfer_project_quota(struct inode *inode, kprojid_t kprojid)
{
	return 0;
}

static int f2fs_ioc_setproject(struct file *filp, __u32 projid)
{
	if (projid != F2FS_DEF_PROJID)
		return -EOPNOTSUPP;
	return 0;
}
#endif

/* FS_IOC_FSGETXATTR and FS_IOC_FSSETXATTR support */

/*
 * To make a new on-disk f2fs i_flag gettable via FS_IOC_FSGETXATTR and settable
 * via FS_IOC_FSSETXATTR, add an entry for it to f2fs_xflags_map[], and add its
 * FS_XFLAG_* equivalent to F2FS_SUPPORTED_XFLAGS.
 */

static const struct {
	u32 iflag;
	u32 xflag;
} f2fs_xflags_map[] = {
	{ F2FS_SYNC_FL,		FS_XFLAG_SYNC },
	{ F2FS_IMMUTABLE_FL,	FS_XFLAG_IMMUTABLE },
	{ F2FS_APPEND_FL,	FS_XFLAG_APPEND },
	{ F2FS_NODUMP_FL,	FS_XFLAG_NODUMP },
	{ F2FS_NOATIME_FL,	FS_XFLAG_NOATIME },
	{ F2FS_PROJINHERIT_FL,	FS_XFLAG_PROJINHERIT },
};

#define F2FS_SUPPORTED_XFLAGS (		\
		FS_XFLAG_SYNC |		\
		FS_XFLAG_IMMUTABLE |	\
		FS_XFLAG_APPEND |	\
		FS_XFLAG_NODUMP |	\
		FS_XFLAG_NOATIME |	\
		FS_XFLAG_PROJINHERIT)

/* Convert f2fs on-disk i_flags to FS_IOC_FS{GET,SET}XATTR flags */
static inline u32 f2fs_iflags_to_xflags(u32 iflags)
{
	u32 xflags = 0;
	int i;

	for (i = 0; i < ARRAY_SIZE(f2fs_xflags_map); i++)
		if (iflags & f2fs_xflags_map[i].iflag)
			xflags |= f2fs_xflags_map[i].xflag;

	return xflags;
}

/* Convert FS_IOC_FS{GET,SET}XATTR flags to f2fs on-disk i_flags */
static inline u32 f2fs_xflags_to_iflags(u32 xflags)
{
	u32 iflags = 0;
	int i;

	for (i = 0; i < ARRAY_SIZE(f2fs_xflags_map); i++)
		if (xflags & f2fs_xflags_map[i].xflag)
			iflags |= f2fs_xflags_map[i].iflag;

	return iflags;
}

static void f2fs_fill_fsxattr(struct inode *inode, struct fsxattr *fa)
{
	struct f2fs_inode_info *fi = F2FS_I(inode);

	simple_fill_fsxattr(fa, f2fs_iflags_to_xflags(fi->i_flags));

	if (f2fs_sb_has_project_quota(F2FS_I_SB(inode)))
		fa->fsx_projid = from_kprojid(&init_user_ns, fi->i_projid);
}

static int f2fs_ioc_fsgetxattr(struct file *filp, unsigned long arg)
{
	struct inode *inode = file_inode(filp);
	struct fsxattr fa;

	f2fs_fill_fsxattr(inode, &fa);

	if (copy_to_user((struct fsxattr __user *)arg, &fa, sizeof(fa)))
		return -EFAULT;
	return 0;
}

static int f2fs_ioc_fssetxattr(struct file *filp, unsigned long arg)
{
	struct inode *inode = file_inode(filp);
	struct fsxattr fa, old_fa;
	u32 iflags;
	int err;

	if (copy_from_user(&fa, (struct fsxattr __user *)arg, sizeof(fa)))
		return -EFAULT;

	/* Make sure caller has proper permission */
	if (!inode_owner_or_capable(inode))
		return -EACCES;

	if (fa.fsx_xflags & ~F2FS_SUPPORTED_XFLAGS)
		return -EOPNOTSUPP;

	iflags = f2fs_xflags_to_iflags(fa.fsx_xflags);
	if (f2fs_mask_flags(inode->i_mode, iflags) != iflags)
		return -EOPNOTSUPP;

	err = mnt_want_write_file(filp);
	if (err)
		return err;

	inode_lock(inode);

	f2fs_fill_fsxattr(inode, &old_fa);
	err = vfs_ioc_fssetxattr_check(inode, &old_fa, &fa);
	if (err)
		goto out;

	err = f2fs_setflags_common(inode, iflags,
			f2fs_xflags_to_iflags(F2FS_SUPPORTED_XFLAGS));
	if (err)
		goto out;

	err = f2fs_ioc_setproject(filp, fa.fsx_projid);
out:
	inode_unlock(inode);
	mnt_drop_write_file(filp);
	return err;
}

int f2fs_pin_file_control(struct inode *inode, bool inc)
{
	struct f2fs_inode_info *fi = F2FS_I(inode);
	struct f2fs_sb_info *sbi = F2FS_I_SB(inode);

	/* Use i_gc_failures for normal file as a risk signal. */
	if (inc)
		f2fs_i_gc_failures_write(inode,
				fi->i_gc_failures[GC_FAILURE_PIN] + 1);

	if (fi->i_gc_failures[GC_FAILURE_PIN] > sbi->gc_pin_file_threshold) {
		f2fs_warn(sbi, "%s: Enable GC = ino %lx after %x GC trials",
			  __func__, inode->i_ino,
			  fi->i_gc_failures[GC_FAILURE_PIN]);
		clear_inode_flag(inode, FI_PIN_FILE);
		return -EAGAIN;
	}
	return 0;
}

static int f2fs_ioc_set_pin_file(struct file *filp, unsigned long arg)
{
	struct inode *inode = file_inode(filp);
	__u32 pin;
	int ret = 0;

	if (get_user(pin, (__u32 __user *)arg))
		return -EFAULT;

	if (!S_ISREG(inode->i_mode))
		return -EINVAL;

	if (f2fs_readonly(F2FS_I_SB(inode)->sb))
		return -EROFS;

	ret = mnt_want_write_file(filp);
	if (ret)
		return ret;

	inode_lock(inode);

	if (f2fs_should_update_outplace(inode, NULL)) {
		ret = -EINVAL;
		goto out;
	}

	if (!pin) {
		clear_inode_flag(inode, FI_PIN_FILE);
		f2fs_i_gc_failures_write(inode, 0);
		goto done;
	}

	if (f2fs_pin_file_control(inode, false)) {
		ret = -EAGAIN;
		goto out;
	}

	ret = f2fs_convert_inline_inode(inode);
	if (ret)
		goto out;

	if (f2fs_disable_compressed_file(inode)) {
		ret = -EOPNOTSUPP;
		goto out;
	}

	set_inode_flag(inode, FI_PIN_FILE);
	ret = F2FS_I(inode)->i_gc_failures[GC_FAILURE_PIN];
done:
	f2fs_update_time(F2FS_I_SB(inode), REQ_TIME);
out:
	inode_unlock(inode);
	mnt_drop_write_file(filp);
	return ret;
}

static int f2fs_ioc_get_pin_file(struct file *filp, unsigned long arg)
{
	struct inode *inode = file_inode(filp);
	__u32 pin = 0;

	if (is_inode_flag_set(inode, FI_PIN_FILE))
		pin = F2FS_I(inode)->i_gc_failures[GC_FAILURE_PIN];
	return put_user(pin, (u32 __user *)arg);
}

int f2fs_precache_extents(struct inode *inode)
{
	struct f2fs_inode_info *fi = F2FS_I(inode);
	struct f2fs_map_blocks map;
	pgoff_t m_next_extent;
	loff_t end;
	int err;

	if (is_inode_flag_set(inode, FI_NO_EXTENT))
		return -EOPNOTSUPP;

	map.m_lblk = 0;
	map.m_next_pgofs = NULL;
	map.m_next_extent = &m_next_extent;
	map.m_seg_type = NO_CHECK_TYPE;
	map.m_may_create = false;
	end = F2FS_I_SB(inode)->max_file_blocks;

	while (map.m_lblk < end) {
		map.m_len = end - map.m_lblk;

		down_write(&fi->i_gc_rwsem[WRITE]);
		err = f2fs_map_blocks(inode, &map, 0, F2FS_GET_BLOCK_PRECACHE);
		up_write(&fi->i_gc_rwsem[WRITE]);
		if (err)
			return err;

		map.m_lblk = m_next_extent;
	}

	return err;
}

static int f2fs_ioc_precache_extents(struct file *filp, unsigned long arg)
{
	return f2fs_precache_extents(file_inode(filp));
}

static int f2fs_ioc_resize_fs(struct file *filp, unsigned long arg)
{
	struct f2fs_sb_info *sbi = F2FS_I_SB(file_inode(filp));
	__u64 block_count;
	int ret;

	if (!capable(CAP_SYS_ADMIN))
		return -EPERM;

	if (f2fs_readonly(sbi->sb))
		return -EROFS;

	if (copy_from_user(&block_count, (void __user *)arg,
			   sizeof(block_count)))
		return -EFAULT;

	ret = f2fs_resize_fs(sbi, block_count);

	return ret;
}

static int f2fs_ioc_enable_verity(struct file *filp, unsigned long arg)
{
	struct inode *inode = file_inode(filp);

	f2fs_update_time(F2FS_I_SB(inode), REQ_TIME);

	if (!f2fs_sb_has_verity(F2FS_I_SB(inode))) {
		f2fs_warn(F2FS_I_SB(inode),
			  "Can't enable fs-verity on inode %lu: the verity feature is not enabled on this filesystem.\n",
			  inode->i_ino);
		return -EOPNOTSUPP;
	}

	return fsverity_ioctl_enable(filp, (const void __user *)arg);
}

static int f2fs_ioc_measure_verity(struct file *filp, unsigned long arg)
{
	if (!f2fs_sb_has_verity(F2FS_I_SB(file_inode(filp))))
		return -EOPNOTSUPP;

	return fsverity_ioctl_measure(filp, (void __user *)arg);
}

static int f2fs_get_volume_name(struct file *filp, unsigned long arg)
{
	struct inode *inode = file_inode(filp);
	struct f2fs_sb_info *sbi = F2FS_I_SB(inode);
	char *vbuf;
	int count;
	int err = 0;

	vbuf = f2fs_kzalloc(sbi, MAX_VOLUME_NAME, GFP_KERNEL);
	if (!vbuf)
		return -ENOMEM;

	down_read(&sbi->sb_lock);
	count = utf16s_to_utf8s(sbi->raw_super->volume_name,
			ARRAY_SIZE(sbi->raw_super->volume_name),
			UTF16_LITTLE_ENDIAN, vbuf, MAX_VOLUME_NAME);
	up_read(&sbi->sb_lock);

	if (copy_to_user((char __user *)arg, vbuf,
				min(FSLABEL_MAX, count)))
		err = -EFAULT;

	kvfree(vbuf);
	return err;
}

static int f2fs_set_volume_name(struct file *filp, unsigned long arg)
{
	struct inode *inode = file_inode(filp);
	struct f2fs_sb_info *sbi = F2FS_I_SB(inode);
	char *vbuf;
	int err = 0;

	if (!capable(CAP_SYS_ADMIN))
		return -EPERM;

	vbuf = strndup_user((const char __user *)arg, FSLABEL_MAX);
	if (IS_ERR(vbuf))
		return PTR_ERR(vbuf);

	err = mnt_want_write_file(filp);
	if (err)
		goto out;

	down_write(&sbi->sb_lock);

	memset(sbi->raw_super->volume_name, 0,
			sizeof(sbi->raw_super->volume_name));
	utf8s_to_utf16s(vbuf, strlen(vbuf), UTF16_LITTLE_ENDIAN,
			sbi->raw_super->volume_name,
			ARRAY_SIZE(sbi->raw_super->volume_name));

	err = f2fs_commit_super(sbi, false);

	up_write(&sbi->sb_lock);

	mnt_drop_write_file(filp);
out:
	kfree(vbuf);
	return err;
}

long f2fs_ioctl(struct file *filp, unsigned int cmd, unsigned long arg)
{
	if (unlikely(f2fs_cp_error(F2FS_I_SB(file_inode(filp)))))
		return -EIO;
	if (!f2fs_is_checkpoint_ready(F2FS_I_SB(file_inode(filp))))
		return -ENOSPC;

	switch (cmd) {
	case F2FS_IOC_GETFLAGS:
		return f2fs_ioc_getflags(filp, arg);
	case F2FS_IOC_SETFLAGS:
		return f2fs_ioc_setflags(filp, arg);
	case F2FS_IOC_GETVERSION:
		return f2fs_ioc_getversion(filp, arg);
	case F2FS_IOC_START_ATOMIC_WRITE:
		return f2fs_ioc_start_atomic_write(filp);
	case F2FS_IOC_COMMIT_ATOMIC_WRITE:
		return f2fs_ioc_commit_atomic_write(filp);
	case F2FS_IOC_START_VOLATILE_WRITE:
		return f2fs_ioc_start_volatile_write(filp);
	case F2FS_IOC_RELEASE_VOLATILE_WRITE:
		return f2fs_ioc_release_volatile_write(filp);
	case F2FS_IOC_ABORT_VOLATILE_WRITE:
		return f2fs_ioc_abort_volatile_write(filp);
	case F2FS_IOC_SHUTDOWN:
		return f2fs_ioc_shutdown(filp, arg);
	case FITRIM:
		return f2fs_ioc_fitrim(filp, arg);
	case F2FS_IOC_SET_ENCRYPTION_POLICY:
		return f2fs_ioc_set_encryption_policy(filp, arg);
	case F2FS_IOC_GET_ENCRYPTION_POLICY:
		return f2fs_ioc_get_encryption_policy(filp, arg);
	case F2FS_IOC_GET_ENCRYPTION_PWSALT:
		return f2fs_ioc_get_encryption_pwsalt(filp, arg);
	case FS_IOC_GET_ENCRYPTION_POLICY_EX:
		return f2fs_ioc_get_encryption_policy_ex(filp, arg);
	case FS_IOC_ADD_ENCRYPTION_KEY:
		return f2fs_ioc_add_encryption_key(filp, arg);
	case FS_IOC_REMOVE_ENCRYPTION_KEY:
		return f2fs_ioc_remove_encryption_key(filp, arg);
	case FS_IOC_REMOVE_ENCRYPTION_KEY_ALL_USERS:
		return f2fs_ioc_remove_encryption_key_all_users(filp, arg);
	case FS_IOC_GET_ENCRYPTION_KEY_STATUS:
		return f2fs_ioc_get_encryption_key_status(filp, arg);
	case F2FS_IOC_GARBAGE_COLLECT:
		return f2fs_ioc_gc(filp, arg);
	case F2FS_IOC_GARBAGE_COLLECT_RANGE:
		return f2fs_ioc_gc_range(filp, arg);
	case F2FS_IOC_WRITE_CHECKPOINT:
		return f2fs_ioc_write_checkpoint(filp, arg);
	case F2FS_IOC_DEFRAGMENT:
		return f2fs_ioc_defragment(filp, arg);
	case F2FS_IOC_MOVE_RANGE:
		return f2fs_ioc_move_range(filp, arg);
	case F2FS_IOC_FLUSH_DEVICE:
		return f2fs_ioc_flush_device(filp, arg);
	case F2FS_IOC_GET_FEATURES:
		return f2fs_ioc_get_features(filp, arg);
	case F2FS_IOC_FSGETXATTR:
		return f2fs_ioc_fsgetxattr(filp, arg);
	case F2FS_IOC_FSSETXATTR:
		return f2fs_ioc_fssetxattr(filp, arg);
	case F2FS_IOC_GET_PIN_FILE:
		return f2fs_ioc_get_pin_file(filp, arg);
	case F2FS_IOC_SET_PIN_FILE:
		return f2fs_ioc_set_pin_file(filp, arg);
	case F2FS_IOC_PRECACHE_EXTENTS:
		return f2fs_ioc_precache_extents(filp, arg);
	case F2FS_IOC_RESIZE_FS:
		return f2fs_ioc_resize_fs(filp, arg);
	case FS_IOC_ENABLE_VERITY:
		return f2fs_ioc_enable_verity(filp, arg);
	case FS_IOC_MEASURE_VERITY:
		return f2fs_ioc_measure_verity(filp, arg);
	case F2FS_IOC_GET_VOLUME_NAME:
		return f2fs_get_volume_name(filp, arg);
	case F2FS_IOC_SET_VOLUME_NAME:
		return f2fs_set_volume_name(filp, arg);
	default:
		return -ENOTTY;
	}
}

static ssize_t f2fs_file_read_iter(struct kiocb *iocb, struct iov_iter *iter)
{
	struct file *file = iocb->ki_filp;
	struct inode *inode = file_inode(file);

	if (!f2fs_is_compress_backend_ready(inode))
		return -EOPNOTSUPP;

	return generic_file_read_iter(iocb, iter);
}

static ssize_t f2fs_file_write_iter(struct kiocb *iocb, struct iov_iter *from)
{
	struct file *file = iocb->ki_filp;
	struct inode *inode = file_inode(file);
	ssize_t ret;

	if (unlikely(f2fs_cp_error(F2FS_I_SB(inode)))) {
		ret = -EIO;
		goto out;
	}

	if (!f2fs_is_compress_backend_ready(inode))
		return -EOPNOTSUPP;

	if (iocb->ki_flags & IOCB_NOWAIT) {
		if (!inode_trylock(inode)) {
			ret = -EAGAIN;
			goto out;
		}
	} else {
		inode_lock(inode);
	}

	ret = generic_write_checks(iocb, from);
	if (ret > 0) {
		bool preallocated = false;
		size_t target_size = 0;
		int err;

		if (iov_iter_fault_in_readable(from, iov_iter_count(from)))
			set_inode_flag(inode, FI_NO_PREALLOC);

		if ((iocb->ki_flags & IOCB_NOWAIT)) {
			if (!f2fs_overwrite_io(inode, iocb->ki_pos,
						iov_iter_count(from)) ||
				f2fs_has_inline_data(inode) ||
				f2fs_force_buffered_io(inode, iocb, from)) {
				clear_inode_flag(inode, FI_NO_PREALLOC);
				inode_unlock(inode);
				ret = -EAGAIN;
				goto out;
			}
			goto write;
		}

		if (is_inode_flag_set(inode, FI_NO_PREALLOC))
			goto write;

		if (iocb->ki_flags & IOCB_DIRECT) {
			/*
			 * Convert inline data for Direct I/O before entering
			 * f2fs_direct_IO().
			 */
			err = f2fs_convert_inline_inode(inode);
			if (err)
				goto out_err;
			/*
			 * If force_buffere_io() is true, we have to allocate
			 * blocks all the time, since f2fs_direct_IO will fall
			 * back to buffered IO.
			 */
			if (!f2fs_force_buffered_io(inode, iocb, from) &&
					allow_outplace_dio(inode, iocb, from))
				goto write;
		}
		preallocated = true;
		target_size = iocb->ki_pos + iov_iter_count(from);

		err = f2fs_preallocate_blocks(iocb, from);
		if (err) {
out_err:
			clear_inode_flag(inode, FI_NO_PREALLOC);
			inode_unlock(inode);
			ret = err;
			goto out;
		}
write:
		ret = __generic_file_write_iter(iocb, from);
		clear_inode_flag(inode, FI_NO_PREALLOC);

		/* if we couldn't write data, we should deallocate blocks. */
		if (preallocated && i_size_read(inode) < target_size)
			f2fs_truncate(inode);

		if (ret > 0)
			f2fs_update_iostat(F2FS_I_SB(inode), APP_WRITE_IO, ret);
	}
	inode_unlock(inode);
out:
	trace_f2fs_file_write_iter(inode, iocb->ki_pos,
					iov_iter_count(from), ret);
	if (ret > 0)
		ret = generic_write_sync(iocb, ret);
	return ret;
}

#ifdef CONFIG_COMPAT
long f2fs_compat_ioctl(struct file *file, unsigned int cmd, unsigned long arg)
{
	switch (cmd) {
	case F2FS_IOC32_GETFLAGS:
		cmd = F2FS_IOC_GETFLAGS;
		break;
	case F2FS_IOC32_SETFLAGS:
		cmd = F2FS_IOC_SETFLAGS;
		break;
	case F2FS_IOC32_GETVERSION:
		cmd = F2FS_IOC_GETVERSION;
		break;
	case F2FS_IOC_START_ATOMIC_WRITE:
	case F2FS_IOC_COMMIT_ATOMIC_WRITE:
	case F2FS_IOC_START_VOLATILE_WRITE:
	case F2FS_IOC_RELEASE_VOLATILE_WRITE:
	case F2FS_IOC_ABORT_VOLATILE_WRITE:
	case F2FS_IOC_SHUTDOWN:
	case F2FS_IOC_SET_ENCRYPTION_POLICY:
	case F2FS_IOC_GET_ENCRYPTION_PWSALT:
	case F2FS_IOC_GET_ENCRYPTION_POLICY:
	case FS_IOC_GET_ENCRYPTION_POLICY_EX:
	case FS_IOC_ADD_ENCRYPTION_KEY:
	case FS_IOC_REMOVE_ENCRYPTION_KEY:
	case FS_IOC_REMOVE_ENCRYPTION_KEY_ALL_USERS:
	case FS_IOC_GET_ENCRYPTION_KEY_STATUS:
	case F2FS_IOC_GARBAGE_COLLECT:
	case F2FS_IOC_GARBAGE_COLLECT_RANGE:
	case F2FS_IOC_WRITE_CHECKPOINT:
	case F2FS_IOC_DEFRAGMENT:
	case F2FS_IOC_MOVE_RANGE:
	case F2FS_IOC_FLUSH_DEVICE:
	case F2FS_IOC_GET_FEATURES:
	case F2FS_IOC_FSGETXATTR:
	case F2FS_IOC_FSSETXATTR:
	case F2FS_IOC_GET_PIN_FILE:
	case F2FS_IOC_SET_PIN_FILE:
	case F2FS_IOC_PRECACHE_EXTENTS:
	case F2FS_IOC_RESIZE_FS:
	case FS_IOC_ENABLE_VERITY:
	case FS_IOC_MEASURE_VERITY:
	case F2FS_IOC_GET_VOLUME_NAME:
	case F2FS_IOC_SET_VOLUME_NAME:
		break;
	default:
		return -ENOIOCTLCMD;
	}
	return f2fs_ioctl(file, cmd, (unsigned long) compat_ptr(arg));
}
#endif

const struct file_operations f2fs_file_operations = {
	.llseek		= f2fs_llseek,
	.read_iter	= f2fs_file_read_iter,
	.write_iter	= f2fs_file_write_iter,
	.open		= f2fs_file_open,
	.release	= f2fs_release_file,
	.mmap		= f2fs_file_mmap,
	.flush		= f2fs_file_flush,
	.fsync		= f2fs_sync_file,
	.fallocate	= f2fs_fallocate,
	.unlocked_ioctl	= f2fs_ioctl,
#ifdef CONFIG_COMPAT
	.compat_ioctl	= f2fs_compat_ioctl,
#endif
	.splice_read	= generic_file_splice_read,
	.splice_write	= iter_file_splice_write,
};<|MERGE_RESOLUTION|>--- conflicted
+++ resolved
@@ -1647,7 +1647,6 @@
 		f2fs_allocate_new_segments(sbi, CURSEG_COLD_DATA);
 		err = f2fs_map_blocks(inode, &map, 1, F2FS_GET_BLOCK_PRE_DIO);
 		up_write(&sbi->pin_sem);
-<<<<<<< HEAD
 
 		done += map.m_len;
 		len -= map.m_len;
@@ -1655,15 +1654,6 @@
 		if (!err && len)
 			goto next_alloc;
 
-=======
-
-		done += map.m_len;
-		len -= map.m_len;
-		map.m_lblk += map.m_len;
-		if (!err && len)
-			goto next_alloc;
-
->>>>>>> a9ca5eca
 		map.m_len = done;
 	} else {
 		err = f2fs_map_blocks(inode, &map, 1, F2FS_GET_BLOCK_PRE_AIO);
@@ -1819,15 +1809,9 @@
 			return -EINVAL;
 	}
 
-<<<<<<< HEAD
-	if ((iflags ^ fi->i_flags) & F2FS_COMPR_FL) {
-		if (S_ISREG(inode->i_mode) &&
-			(fi->i_flags & F2FS_COMPR_FL || i_size_read(inode) ||
-=======
 	if ((iflags ^ masked_flags) & F2FS_COMPR_FL) {
 		if (S_ISREG(inode->i_mode) &&
 			(masked_flags & F2FS_COMPR_FL || i_size_read(inode) ||
->>>>>>> a9ca5eca
 						F2FS_HAS_BLOCKS(inode)))
 			return -EINVAL;
 		if (iflags & F2FS_NOCOMP_FL)
@@ -1844,13 +1828,8 @@
 			set_compress_context(inode);
 		}
 	}
-<<<<<<< HEAD
-	if ((iflags ^ fi->i_flags) & F2FS_NOCOMP_FL) {
-		if (fi->i_flags & F2FS_COMPR_FL)
-=======
 	if ((iflags ^ masked_flags) & F2FS_NOCOMP_FL) {
 		if (masked_flags & F2FS_COMPR_FL)
->>>>>>> a9ca5eca
 			return -EINVAL;
 	}
 
