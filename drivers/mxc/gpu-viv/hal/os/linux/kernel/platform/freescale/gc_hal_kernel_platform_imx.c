--- conflicted
+++ resolved
@@ -1640,19 +1640,15 @@
 {
     patch_param(Platform->device, Args);
 
-<<<<<<< HEAD
+#if LINUX_VERSION_CODE >= KERNEL_VERSION(5,0,0)
+    if ((of_find_compatible_node(NULL, NULL, "fsl,imx8mq-gpu") ||
+        of_find_compatible_node(NULL, NULL, "fsl,imx8mm-gpu")) &&
+        ((Args->baseAddress + totalram_pages() * PAGE_SIZE) > 0x100000000))
+#else
     if ((of_find_compatible_node(NULL, NULL, "fsl,imx8mq-gpu") ||
         of_find_compatible_node(NULL, NULL, "fsl,imx8mm-gpu")) &&
         ((Args->baseAddress + totalram_pages * PAGE_SIZE) > 0x100000000))
-=======
-#if LINUX_VERSION_CODE >= KERNEL_VERSION(5,0,0)
-    if (of_find_compatible_node(NULL, NULL, "fsl,imx8mq-gpu") &&
-        ((Args->baseAddress + totalram_pages() * PAGE_SIZE) > 0x100000000))
-#else
-     if (of_find_compatible_node(NULL, NULL, "fsl,imx8mq-gpu") &&
-         ((Args->baseAddress + totalram_pages * PAGE_SIZE) > 0x100000000))
-#endif
->>>>>>> 705fb6d9
+#endif
     {
         Platform->flagBits |= gcvPLATFORM_FLAG_LIMIT_4G_ADDRESS;
     }
