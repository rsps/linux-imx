--- conflicted
+++ resolved
@@ -63,13 +63,8 @@
 	depends on SND_SOC
 	select HDMI
 	select SND_PCM
-<<<<<<< HEAD
-	select HDMI
-	---help---
-=======
-	select V4L2_FWNODE
-	help
->>>>>>> 0ecfebd2
+	select V4L2_FWNODE
+	help
 	  V4L2 subdevice driver for the NXP TDA1997x HDMI receivers.
 
 	  To compile this driver as a module, choose M here: the
@@ -595,11 +590,7 @@
 	depends on I2C && VIDEO_V4L2 && VIDEO_V4L2_SUBDEV_API
 	depends on MEDIA_CAMERA_SUPPORT
 	select REGMAP_I2C
-<<<<<<< HEAD
-	---help---
-=======
-	help
->>>>>>> 0ecfebd2
+	help
 	  This is a V4L2 sensor driver for the Sony IMX274
 	  CMOS image sensor.
 
@@ -1146,8 +1137,6 @@
 	  To compile this driver as a module, choose M here: the
 	  module will be called video-i2c
 
-<<<<<<< HEAD
-=======
 config VIDEO_ST_MIPID02
 	tristate "STMicroelectronics MIPID02 CSI-2 to PARALLEL bridge"
 	depends on I2C && VIDEO_V4L2 && VIDEO_V4L2_SUBDEV_API
@@ -1161,7 +1150,6 @@
 	  To compile this driver as a module, choose M here: the
 	  module will be called st-mipid02.
 
->>>>>>> 0ecfebd2
 endmenu
 
 endif