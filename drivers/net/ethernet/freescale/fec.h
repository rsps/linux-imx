--- conflicted
+++ resolved
@@ -605,11 +605,7 @@
 	int hwts_tx_en;
 	struct delayed_work time_keep;
 	struct regulator *reg_phy;
-<<<<<<< HEAD
 	struct pm_qos_request pm_qos_req;
-=======
-	struct fec_stop_mode_gpr stop_gpr;
->>>>>>> fd8cd8ac
 
 	unsigned int tx_align;
 	unsigned int rx_align;
