// SPDX-License-Identifier: (GPL-2.0-only OR BSD-2-Clause)
/* Copyright (C) 2017-2018 Netronome Systems, Inc. */

#include <linux/skbuff.h>
#include <net/devlink.h>
#include <net/pkt_cls.h>

#include "cmsg.h"
#include "main.h"
#include "../nfpcore/nfp_cpp.h"
#include "../nfpcore/nfp_nsp.h"
#include "../nfp_app.h"
#include "../nfp_main.h"
#include "../nfp_net.h"
#include "../nfp_port.h"

#define NFP_FLOWER_SUPPORTED_TCPFLAGS \
	(TCPHDR_FIN | TCPHDR_SYN | TCPHDR_RST | \
	 TCPHDR_PSH | TCPHDR_URG)

#define NFP_FLOWER_SUPPORTED_CTLFLAGS \
	(FLOW_DIS_IS_FRAGMENT | \
	 FLOW_DIS_FIRST_FRAG)

#define NFP_FLOWER_WHITELIST_DISSECTOR \
	(BIT(FLOW_DISSECTOR_KEY_CONTROL) | \
	 BIT(FLOW_DISSECTOR_KEY_BASIC) | \
	 BIT(FLOW_DISSECTOR_KEY_IPV4_ADDRS) | \
	 BIT(FLOW_DISSECTOR_KEY_IPV6_ADDRS) | \
	 BIT(FLOW_DISSECTOR_KEY_TCP) | \
	 BIT(FLOW_DISSECTOR_KEY_PORTS) | \
	 BIT(FLOW_DISSECTOR_KEY_ETH_ADDRS) | \
	 BIT(FLOW_DISSECTOR_KEY_VLAN) | \
	 BIT(FLOW_DISSECTOR_KEY_ENC_KEYID) | \
	 BIT(FLOW_DISSECTOR_KEY_ENC_IPV4_ADDRS) | \
	 BIT(FLOW_DISSECTOR_KEY_ENC_IPV6_ADDRS) | \
	 BIT(FLOW_DISSECTOR_KEY_ENC_CONTROL) | \
	 BIT(FLOW_DISSECTOR_KEY_ENC_PORTS) | \
	 BIT(FLOW_DISSECTOR_KEY_ENC_OPTS) | \
	 BIT(FLOW_DISSECTOR_KEY_ENC_IP) | \
	 BIT(FLOW_DISSECTOR_KEY_MPLS) | \
	 BIT(FLOW_DISSECTOR_KEY_IP))

#define NFP_FLOWER_WHITELIST_TUN_DISSECTOR \
	(BIT(FLOW_DISSECTOR_KEY_ENC_CONTROL) | \
	 BIT(FLOW_DISSECTOR_KEY_ENC_KEYID) | \
	 BIT(FLOW_DISSECTOR_KEY_ENC_IPV4_ADDRS) | \
	 BIT(FLOW_DISSECTOR_KEY_ENC_IPV6_ADDRS) | \
	 BIT(FLOW_DISSECTOR_KEY_ENC_OPTS) | \
	 BIT(FLOW_DISSECTOR_KEY_ENC_PORTS) | \
	 BIT(FLOW_DISSECTOR_KEY_ENC_IP))

#define NFP_FLOWER_WHITELIST_TUN_DISSECTOR_R \
	(BIT(FLOW_DISSECTOR_KEY_ENC_CONTROL) | \
	 BIT(FLOW_DISSECTOR_KEY_ENC_IPV4_ADDRS))

#define NFP_FLOWER_MERGE_FIELDS \
	(NFP_FLOWER_LAYER_PORT | \
	 NFP_FLOWER_LAYER_MAC | \
	 NFP_FLOWER_LAYER_TP | \
	 NFP_FLOWER_LAYER_IPV4 | \
	 NFP_FLOWER_LAYER_IPV6)

struct nfp_flower_merge_check {
	union {
		struct {
			__be16 tci;
			struct nfp_flower_mac_mpls l2;
			struct nfp_flower_tp_ports l4;
			union {
				struct nfp_flower_ipv4 ipv4;
				struct nfp_flower_ipv6 ipv6;
			};
		};
		unsigned long vals[8];
	};
};

static int
nfp_flower_xmit_flow(struct nfp_app *app, struct nfp_fl_payload *nfp_flow,
		     u8 mtype)
{
	u32 meta_len, key_len, mask_len, act_len, tot_len;
	struct sk_buff *skb;
	unsigned char *msg;

	meta_len =  sizeof(struct nfp_fl_rule_metadata);
	key_len = nfp_flow->meta.key_len;
	mask_len = nfp_flow->meta.mask_len;
	act_len = nfp_flow->meta.act_len;

	tot_len = meta_len + key_len + mask_len + act_len;

	/* Convert to long words as firmware expects
	 * lengths in units of NFP_FL_LW_SIZ.
	 */
	nfp_flow->meta.key_len >>= NFP_FL_LW_SIZ;
	nfp_flow->meta.mask_len >>= NFP_FL_LW_SIZ;
	nfp_flow->meta.act_len >>= NFP_FL_LW_SIZ;

	skb = nfp_flower_cmsg_alloc(app, tot_len, mtype, GFP_KERNEL);
	if (!skb)
		return -ENOMEM;

	msg = nfp_flower_cmsg_get_data(skb);
	memcpy(msg, &nfp_flow->meta, meta_len);
	memcpy(&msg[meta_len], nfp_flow->unmasked_data, key_len);
	memcpy(&msg[meta_len + key_len], nfp_flow->mask_data, mask_len);
	memcpy(&msg[meta_len + key_len + mask_len],
	       nfp_flow->action_data, act_len);

	/* Convert back to bytes as software expects
	 * lengths in units of bytes.
	 */
	nfp_flow->meta.key_len <<= NFP_FL_LW_SIZ;
	nfp_flow->meta.mask_len <<= NFP_FL_LW_SIZ;
	nfp_flow->meta.act_len <<= NFP_FL_LW_SIZ;

	nfp_ctrl_tx(app->ctrl, skb);

	return 0;
}

static bool nfp_flower_check_higher_than_mac(struct flow_cls_offload *f)
{
	struct flow_rule *rule = flow_cls_offload_flow_rule(f);

	return flow_rule_match_key(rule, FLOW_DISSECTOR_KEY_IPV4_ADDRS) ||
	       flow_rule_match_key(rule, FLOW_DISSECTOR_KEY_IPV6_ADDRS) ||
	       flow_rule_match_key(rule, FLOW_DISSECTOR_KEY_PORTS) ||
	       flow_rule_match_key(rule, FLOW_DISSECTOR_KEY_ICMP);
}

static bool nfp_flower_check_higher_than_l3(struct flow_cls_offload *f)
{
	struct flow_rule *rule = flow_cls_offload_flow_rule(f);

	return flow_rule_match_key(rule, FLOW_DISSECTOR_KEY_PORTS) ||
	       flow_rule_match_key(rule, FLOW_DISSECTOR_KEY_ICMP);
}

static int
nfp_flower_calc_opt_layer(struct flow_dissector_key_enc_opts *enc_opts,
			  u32 *key_layer_two, int *key_size,
			  struct netlink_ext_ack *extack)
{
	if (enc_opts->len > NFP_FL_MAX_GENEVE_OPT_KEY) {
		NL_SET_ERR_MSG_MOD(extack, "unsupported offload: geneve options exceed maximum length");
		return -EOPNOTSUPP;
	}

	if (enc_opts->len > 0) {
		*key_layer_two |= NFP_FLOWER_LAYER2_GENEVE_OP;
		*key_size += sizeof(struct nfp_flower_geneve_options);
	}

	return 0;
}

static int
nfp_flower_calc_udp_tun_layer(struct flow_dissector_key_ports *enc_ports,
			      struct flow_dissector_key_enc_opts *enc_op,
			      u32 *key_layer_two, u8 *key_layer, int *key_size,
			      struct nfp_flower_priv *priv,
			      enum nfp_flower_tun_type *tun_type,
			      struct netlink_ext_ack *extack)
{
	int err;

	switch (enc_ports->dst) {
	case htons(IANA_VXLAN_UDP_PORT):
		*tun_type = NFP_FL_TUNNEL_VXLAN;
		*key_layer |= NFP_FLOWER_LAYER_VXLAN;
		*key_size += sizeof(struct nfp_flower_ipv4_udp_tun);

		if (enc_op) {
			NL_SET_ERR_MSG_MOD(extack, "unsupported offload: encap options not supported on vxlan tunnels");
			return -EOPNOTSUPP;
		}
		break;
	case htons(GENEVE_UDP_PORT):
		if (!(priv->flower_ext_feats & NFP_FL_FEATS_GENEVE)) {
			NL_SET_ERR_MSG_MOD(extack, "unsupported offload: loaded firmware does not support geneve offload");
			return -EOPNOTSUPP;
		}
		*tun_type = NFP_FL_TUNNEL_GENEVE;
		*key_layer |= NFP_FLOWER_LAYER_EXT_META;
		*key_size += sizeof(struct nfp_flower_ext_meta);
		*key_layer_two |= NFP_FLOWER_LAYER2_GENEVE;
		*key_size += sizeof(struct nfp_flower_ipv4_udp_tun);

		if (!enc_op)
			break;
		if (!(priv->flower_ext_feats & NFP_FL_FEATS_GENEVE_OPT)) {
			NL_SET_ERR_MSG_MOD(extack, "unsupported offload: loaded firmware does not support geneve option offload");
			return -EOPNOTSUPP;
		}
		err = nfp_flower_calc_opt_layer(enc_op, key_layer_two,
						key_size, extack);
		if (err)
			return err;
		break;
	default:
		NL_SET_ERR_MSG_MOD(extack, "unsupported offload: tunnel type unknown");
		return -EOPNOTSUPP;
	}

	return 0;
}

static int
nfp_flower_calculate_key_layers(struct nfp_app *app,
				struct net_device *netdev,
				struct nfp_fl_key_ls *ret_key_ls,
				struct flow_cls_offload *flow,
				enum nfp_flower_tun_type *tun_type,
				struct netlink_ext_ack *extack)
{
	struct flow_rule *rule = flow_cls_offload_flow_rule(flow);
	struct flow_dissector *dissector = rule->match.dissector;
	struct flow_match_basic basic = { NULL, NULL};
	struct nfp_flower_priv *priv = app->priv;
	u32 key_layer_two;
	u8 key_layer;
	int key_size;
	int err;

	if (dissector->used_keys & ~NFP_FLOWER_WHITELIST_DISSECTOR) {
		NL_SET_ERR_MSG_MOD(extack, "unsupported offload: match not supported");
		return -EOPNOTSUPP;
	}

	/* If any tun dissector is used then the required set must be used. */
	if (dissector->used_keys & NFP_FLOWER_WHITELIST_TUN_DISSECTOR &&
	    (dissector->used_keys & NFP_FLOWER_WHITELIST_TUN_DISSECTOR_R)
	    != NFP_FLOWER_WHITELIST_TUN_DISSECTOR_R) {
		NL_SET_ERR_MSG_MOD(extack, "unsupported offload: tunnel match not supported");
		return -EOPNOTSUPP;
	}

	key_layer_two = 0;
	key_layer = NFP_FLOWER_LAYER_PORT;
	key_size = sizeof(struct nfp_flower_meta_tci) +
		   sizeof(struct nfp_flower_in_port);

	if (flow_rule_match_key(rule, FLOW_DISSECTOR_KEY_ETH_ADDRS) ||
	    flow_rule_match_key(rule, FLOW_DISSECTOR_KEY_MPLS)) {
		key_layer |= NFP_FLOWER_LAYER_MAC;
		key_size += sizeof(struct nfp_flower_mac_mpls);
	}

	if (flow_rule_match_key(rule, FLOW_DISSECTOR_KEY_VLAN)) {
		struct flow_match_vlan vlan;

		flow_rule_match_vlan(rule, &vlan);
		if (!(priv->flower_ext_feats & NFP_FL_FEATS_VLAN_PCP) &&
		    vlan.key->vlan_priority) {
			NL_SET_ERR_MSG_MOD(extack, "unsupported offload: loaded firmware does not support VLAN PCP offload");
			return -EOPNOTSUPP;
		}
	}

	if (flow_rule_match_key(rule, FLOW_DISSECTOR_KEY_ENC_CONTROL)) {
		struct flow_match_enc_opts enc_op = { NULL, NULL };
		struct flow_match_ipv4_addrs ipv4_addrs;
		struct flow_match_control enc_ctl;
		struct flow_match_ports enc_ports;

		flow_rule_match_enc_control(rule, &enc_ctl);

		if (enc_ctl.mask->addr_type != 0xffff) {
			NL_SET_ERR_MSG_MOD(extack, "unsupported offload: wildcarded protocols on tunnels are not supported");
			return -EOPNOTSUPP;
		}
		if (enc_ctl.key->addr_type != FLOW_DISSECTOR_KEY_IPV4_ADDRS) {
			NL_SET_ERR_MSG_MOD(extack, "unsupported offload: only IPv4 tunnels are supported");
			return -EOPNOTSUPP;
		}

		/* These fields are already verified as used. */
		flow_rule_match_enc_ipv4_addrs(rule, &ipv4_addrs);
		if (ipv4_addrs.mask->dst != cpu_to_be32(~0)) {
			NL_SET_ERR_MSG_MOD(extack, "unsupported offload: only an exact match IPv4 destination address is supported");
			return -EOPNOTSUPP;
		}

		if (flow_rule_match_key(rule, FLOW_DISSECTOR_KEY_ENC_OPTS))
			flow_rule_match_enc_opts(rule, &enc_op);


		if (!flow_rule_match_key(rule, FLOW_DISSECTOR_KEY_ENC_PORTS)) {
			/* check if GRE, which has no enc_ports */
			if (netif_is_gretap(netdev)) {
				*tun_type = NFP_FL_TUNNEL_GRE;
				key_layer |= NFP_FLOWER_LAYER_EXT_META;
				key_size += sizeof(struct nfp_flower_ext_meta);
				key_layer_two |= NFP_FLOWER_LAYER2_GRE;
				key_size +=
					sizeof(struct nfp_flower_ipv4_gre_tun);

				if (enc_op.key) {
					NL_SET_ERR_MSG_MOD(extack, "unsupported offload: encap options not supported on GRE tunnels");
					return -EOPNOTSUPP;
				}
			} else {
				NL_SET_ERR_MSG_MOD(extack, "unsupported offload: an exact match on L4 destination port is required for non-GRE tunnels");
				return -EOPNOTSUPP;
			}
		} else {
			flow_rule_match_enc_ports(rule, &enc_ports);
			if (enc_ports.mask->dst != cpu_to_be16(~0)) {
				NL_SET_ERR_MSG_MOD(extack, "unsupported offload: only an exact match L4 destination port is supported");
				return -EOPNOTSUPP;
			}

			err = nfp_flower_calc_udp_tun_layer(enc_ports.key,
							    enc_op.key,
							    &key_layer_two,
							    &key_layer,
							    &key_size, priv,
							    tun_type, extack);
			if (err)
				return err;

			/* Ensure the ingress netdev matches the expected
			 * tun type.
			 */
			if (!nfp_fl_netdev_is_tunnel_type(netdev, *tun_type)) {
				NL_SET_ERR_MSG_MOD(extack, "unsupported offload: ingress netdev does not match the expected tunnel type");
				return -EOPNOTSUPP;
			}
		}
	}

	if (flow_rule_match_key(rule, FLOW_DISSECTOR_KEY_BASIC))
		flow_rule_match_basic(rule, &basic);

	if (basic.mask && basic.mask->n_proto) {
		/* Ethernet type is present in the key. */
		switch (basic.key->n_proto) {
		case cpu_to_be16(ETH_P_IP):
			key_layer |= NFP_FLOWER_LAYER_IPV4;
			key_size += sizeof(struct nfp_flower_ipv4);
			break;

		case cpu_to_be16(ETH_P_IPV6):
			key_layer |= NFP_FLOWER_LAYER_IPV6;
			key_size += sizeof(struct nfp_flower_ipv6);
			break;

		/* Currently we do not offload ARP
		 * because we rely on it to get to the host.
		 */
		case cpu_to_be16(ETH_P_ARP):
			NL_SET_ERR_MSG_MOD(extack, "unsupported offload: ARP not supported");
			return -EOPNOTSUPP;

		case cpu_to_be16(ETH_P_MPLS_UC):
		case cpu_to_be16(ETH_P_MPLS_MC):
			if (!(key_layer & NFP_FLOWER_LAYER_MAC)) {
				key_layer |= NFP_FLOWER_LAYER_MAC;
				key_size += sizeof(struct nfp_flower_mac_mpls);
			}
			break;

		/* Will be included in layer 2. */
		case cpu_to_be16(ETH_P_8021Q):
			break;

		default:
			NL_SET_ERR_MSG_MOD(extack, "unsupported offload: match on given EtherType is not supported");
			return -EOPNOTSUPP;
		}
	} else if (nfp_flower_check_higher_than_mac(flow)) {
		NL_SET_ERR_MSG_MOD(extack, "unsupported offload: cannot match above L2 without specified EtherType");
		return -EOPNOTSUPP;
	}

	if (basic.mask && basic.mask->ip_proto) {
		switch (basic.key->ip_proto) {
		case IPPROTO_TCP:
		case IPPROTO_UDP:
		case IPPROTO_SCTP:
		case IPPROTO_ICMP:
		case IPPROTO_ICMPV6:
			key_layer |= NFP_FLOWER_LAYER_TP;
			key_size += sizeof(struct nfp_flower_tp_ports);
			break;
		}
	}

	if (!(key_layer & NFP_FLOWER_LAYER_TP) &&
	    nfp_flower_check_higher_than_l3(flow)) {
		NL_SET_ERR_MSG_MOD(extack, "unsupported offload: cannot match on L4 information without specified IP protocol type");
		return -EOPNOTSUPP;
	}

	if (flow_rule_match_key(rule, FLOW_DISSECTOR_KEY_TCP)) {
		struct flow_match_tcp tcp;
		u32 tcp_flags;

		flow_rule_match_tcp(rule, &tcp);
		tcp_flags = be16_to_cpu(tcp.key->flags);

		if (tcp_flags & ~NFP_FLOWER_SUPPORTED_TCPFLAGS) {
			NL_SET_ERR_MSG_MOD(extack, "unsupported offload: no match support for selected TCP flags");
			return -EOPNOTSUPP;
		}

		/* We only support PSH and URG flags when either
		 * FIN, SYN or RST is present as well.
		 */
		if ((tcp_flags & (TCPHDR_PSH | TCPHDR_URG)) &&
		    !(tcp_flags & (TCPHDR_FIN | TCPHDR_SYN | TCPHDR_RST))) {
			NL_SET_ERR_MSG_MOD(extack, "unsupported offload: PSH and URG is only supported when used with FIN, SYN or RST");
			return -EOPNOTSUPP;
		}

		/* We need to store TCP flags in the either the IPv4 or IPv6 key
		 * space, thus we need to ensure we include a IPv4/IPv6 key
		 * layer if we have not done so already.
		 */
		if (!basic.key) {
			NL_SET_ERR_MSG_MOD(extack, "unsupported offload: match on TCP flags requires a match on L3 protocol");
			return -EOPNOTSUPP;
		}

		if (!(key_layer & NFP_FLOWER_LAYER_IPV4) &&
		    !(key_layer & NFP_FLOWER_LAYER_IPV6)) {
			switch (basic.key->n_proto) {
			case cpu_to_be16(ETH_P_IP):
				key_layer |= NFP_FLOWER_LAYER_IPV4;
				key_size += sizeof(struct nfp_flower_ipv4);
				break;

			case cpu_to_be16(ETH_P_IPV6):
					key_layer |= NFP_FLOWER_LAYER_IPV6;
				key_size += sizeof(struct nfp_flower_ipv6);
				break;

			default:
				NL_SET_ERR_MSG_MOD(extack, "unsupported offload: match on TCP flags requires a match on IPv4/IPv6");
				return -EOPNOTSUPP;
			}
		}
	}

	if (flow_rule_match_key(rule, FLOW_DISSECTOR_KEY_CONTROL)) {
		struct flow_match_control ctl;

		flow_rule_match_control(rule, &ctl);
		if (ctl.key->flags & ~NFP_FLOWER_SUPPORTED_CTLFLAGS) {
			NL_SET_ERR_MSG_MOD(extack, "unsupported offload: match on unknown control flag");
			return -EOPNOTSUPP;
		}
	}

	ret_key_ls->key_layer = key_layer;
	ret_key_ls->key_layer_two = key_layer_two;
	ret_key_ls->key_size = key_size;

	return 0;
}

static struct nfp_fl_payload *
nfp_flower_allocate_new(struct nfp_fl_key_ls *key_layer)
{
	struct nfp_fl_payload *flow_pay;

	flow_pay = kmalloc(sizeof(*flow_pay), GFP_KERNEL);
	if (!flow_pay)
		return NULL;

	flow_pay->meta.key_len = key_layer->key_size;
	flow_pay->unmasked_data = kmalloc(key_layer->key_size, GFP_KERNEL);
	if (!flow_pay->unmasked_data)
		goto err_free_flow;

	flow_pay->meta.mask_len = key_layer->key_size;
	flow_pay->mask_data = kmalloc(key_layer->key_size, GFP_KERNEL);
	if (!flow_pay->mask_data)
		goto err_free_unmasked;

	flow_pay->action_data = kmalloc(NFP_FL_MAX_A_SIZ, GFP_KERNEL);
	if (!flow_pay->action_data)
		goto err_free_mask;

	flow_pay->nfp_tun_ipv4_addr = 0;
	flow_pay->meta.flags = 0;
	INIT_LIST_HEAD(&flow_pay->linked_flows);
	flow_pay->in_hw = false;

	return flow_pay;

err_free_mask:
	kfree(flow_pay->mask_data);
err_free_unmasked:
	kfree(flow_pay->unmasked_data);
err_free_flow:
	kfree(flow_pay);
	return NULL;
}

static int
nfp_flower_update_merge_with_actions(struct nfp_fl_payload *flow,
				     struct nfp_flower_merge_check *merge,
				     u8 *last_act_id, int *act_out)
{
	struct nfp_fl_set_ipv6_tc_hl_fl *ipv6_tc_hl_fl;
	struct nfp_fl_set_ip4_ttl_tos *ipv4_ttl_tos;
	struct nfp_fl_set_ip4_addrs *ipv4_add;
	struct nfp_fl_set_ipv6_addr *ipv6_add;
	struct nfp_fl_push_vlan *push_vlan;
	struct nfp_fl_set_tport *tport;
	struct nfp_fl_set_eth *eth;
	struct nfp_fl_act_head *a;
	unsigned int act_off = 0;
	u8 act_id = 0;
	u8 *ports;
	int i;

	while (act_off < flow->meta.act_len) {
		a = (struct nfp_fl_act_head *)&flow->action_data[act_off];
		act_id = a->jump_id;

		switch (act_id) {
		case NFP_FL_ACTION_OPCODE_OUTPUT:
			if (act_out)
				(*act_out)++;
			break;
		case NFP_FL_ACTION_OPCODE_PUSH_VLAN:
			push_vlan = (struct nfp_fl_push_vlan *)a;
			if (push_vlan->vlan_tci)
				merge->tci = cpu_to_be16(0xffff);
			break;
		case NFP_FL_ACTION_OPCODE_POP_VLAN:
			merge->tci = cpu_to_be16(0);
			break;
		case NFP_FL_ACTION_OPCODE_SET_IPV4_TUNNEL:
			/* New tunnel header means l2 to l4 can be matched. */
			eth_broadcast_addr(&merge->l2.mac_dst[0]);
			eth_broadcast_addr(&merge->l2.mac_src[0]);
			memset(&merge->l4, 0xff,
			       sizeof(struct nfp_flower_tp_ports));
			memset(&merge->ipv4, 0xff,
			       sizeof(struct nfp_flower_ipv4));
			break;
		case NFP_FL_ACTION_OPCODE_SET_ETHERNET:
			eth = (struct nfp_fl_set_eth *)a;
			for (i = 0; i < ETH_ALEN; i++)
				merge->l2.mac_dst[i] |= eth->eth_addr_mask[i];
			for (i = 0; i < ETH_ALEN; i++)
				merge->l2.mac_src[i] |=
					eth->eth_addr_mask[ETH_ALEN + i];
			break;
		case NFP_FL_ACTION_OPCODE_SET_IPV4_ADDRS:
			ipv4_add = (struct nfp_fl_set_ip4_addrs *)a;
			merge->ipv4.ipv4_src |= ipv4_add->ipv4_src_mask;
			merge->ipv4.ipv4_dst |= ipv4_add->ipv4_dst_mask;
			break;
		case NFP_FL_ACTION_OPCODE_SET_IPV4_TTL_TOS:
			ipv4_ttl_tos = (struct nfp_fl_set_ip4_ttl_tos *)a;
			merge->ipv4.ip_ext.ttl |= ipv4_ttl_tos->ipv4_ttl_mask;
			merge->ipv4.ip_ext.tos |= ipv4_ttl_tos->ipv4_tos_mask;
			break;
		case NFP_FL_ACTION_OPCODE_SET_IPV6_SRC:
			ipv6_add = (struct nfp_fl_set_ipv6_addr *)a;
			for (i = 0; i < 4; i++)
				merge->ipv6.ipv6_src.in6_u.u6_addr32[i] |=
					ipv6_add->ipv6[i].mask;
			break;
		case NFP_FL_ACTION_OPCODE_SET_IPV6_DST:
			ipv6_add = (struct nfp_fl_set_ipv6_addr *)a;
			for (i = 0; i < 4; i++)
				merge->ipv6.ipv6_dst.in6_u.u6_addr32[i] |=
					ipv6_add->ipv6[i].mask;
			break;
		case NFP_FL_ACTION_OPCODE_SET_IPV6_TC_HL_FL:
			ipv6_tc_hl_fl = (struct nfp_fl_set_ipv6_tc_hl_fl *)a;
			merge->ipv6.ip_ext.ttl |=
				ipv6_tc_hl_fl->ipv6_hop_limit_mask;
			merge->ipv6.ip_ext.tos |= ipv6_tc_hl_fl->ipv6_tc_mask;
			merge->ipv6.ipv6_flow_label_exthdr |=
				ipv6_tc_hl_fl->ipv6_label_mask;
			break;
		case NFP_FL_ACTION_OPCODE_SET_UDP:
		case NFP_FL_ACTION_OPCODE_SET_TCP:
			tport = (struct nfp_fl_set_tport *)a;
			ports = (u8 *)&merge->l4.port_src;
			for (i = 0; i < 4; i++)
				ports[i] |= tport->tp_port_mask[i];
			break;
		case NFP_FL_ACTION_OPCODE_PRE_TUNNEL:
		case NFP_FL_ACTION_OPCODE_PRE_LAG:
		case NFP_FL_ACTION_OPCODE_PUSH_GENEVE:
			break;
		default:
			return -EOPNOTSUPP;
		}

		act_off += a->len_lw << NFP_FL_LW_SIZ;
	}

	if (last_act_id)
		*last_act_id = act_id;

	return 0;
}

static int
nfp_flower_populate_merge_match(struct nfp_fl_payload *flow,
				struct nfp_flower_merge_check *merge,
				bool extra_fields)
{
	struct nfp_flower_meta_tci *meta_tci;
	u8 *mask = flow->mask_data;
	u8 key_layer, match_size;

	memset(merge, 0, sizeof(struct nfp_flower_merge_check));

	meta_tci = (struct nfp_flower_meta_tci *)mask;
	key_layer = meta_tci->nfp_flow_key_layer;

	if (key_layer & ~NFP_FLOWER_MERGE_FIELDS && !extra_fields)
		return -EOPNOTSUPP;

	merge->tci = meta_tci->tci;
	mask += sizeof(struct nfp_flower_meta_tci);

	if (key_layer & NFP_FLOWER_LAYER_EXT_META)
		mask += sizeof(struct nfp_flower_ext_meta);

	mask += sizeof(struct nfp_flower_in_port);

	if (key_layer & NFP_FLOWER_LAYER_MAC) {
		match_size = sizeof(struct nfp_flower_mac_mpls);
		memcpy(&merge->l2, mask, match_size);
		mask += match_size;
	}

	if (key_layer & NFP_FLOWER_LAYER_TP) {
		match_size = sizeof(struct nfp_flower_tp_ports);
		memcpy(&merge->l4, mask, match_size);
		mask += match_size;
	}

	if (key_layer & NFP_FLOWER_LAYER_IPV4) {
		match_size = sizeof(struct nfp_flower_ipv4);
		memcpy(&merge->ipv4, mask, match_size);
	}

	if (key_layer & NFP_FLOWER_LAYER_IPV6) {
		match_size = sizeof(struct nfp_flower_ipv6);
		memcpy(&merge->ipv6, mask, match_size);
	}

	return 0;
}

static int
nfp_flower_can_merge(struct nfp_fl_payload *sub_flow1,
		     struct nfp_fl_payload *sub_flow2)
{
	/* Two flows can be merged if sub_flow2 only matches on bits that are
	 * either matched by sub_flow1 or set by a sub_flow1 action. This
	 * ensures that every packet that hits sub_flow1 and recirculates is
	 * guaranteed to hit sub_flow2.
	 */
	struct nfp_flower_merge_check sub_flow1_merge, sub_flow2_merge;
	int err, act_out = 0;
	u8 last_act_id = 0;

	err = nfp_flower_populate_merge_match(sub_flow1, &sub_flow1_merge,
					      true);
	if (err)
		return err;

	err = nfp_flower_populate_merge_match(sub_flow2, &sub_flow2_merge,
					      false);
	if (err)
		return err;

	err = nfp_flower_update_merge_with_actions(sub_flow1, &sub_flow1_merge,
						   &last_act_id, &act_out);
	if (err)
		return err;

	/* Must only be 1 output action and it must be the last in sequence. */
	if (act_out != 1 || last_act_id != NFP_FL_ACTION_OPCODE_OUTPUT)
		return -EOPNOTSUPP;

	/* Reject merge if sub_flow2 matches on something that is not matched
	 * on or set in an action by sub_flow1.
	 */
	err = bitmap_andnot(sub_flow2_merge.vals, sub_flow2_merge.vals,
			    sub_flow1_merge.vals,
			    sizeof(struct nfp_flower_merge_check) * 8);
	if (err)
		return -EINVAL;

	return 0;
}

static unsigned int
nfp_flower_copy_pre_actions(char *act_dst, char *act_src, int len,
			    bool *tunnel_act)
{
	unsigned int act_off = 0, act_len;
	struct nfp_fl_act_head *a;
	u8 act_id = 0;

	while (act_off < len) {
		a = (struct nfp_fl_act_head *)&act_src[act_off];
		act_len = a->len_lw << NFP_FL_LW_SIZ;
		act_id = a->jump_id;

		switch (act_id) {
		case NFP_FL_ACTION_OPCODE_PRE_TUNNEL:
			if (tunnel_act)
				*tunnel_act = true;
			/* fall through */
		case NFP_FL_ACTION_OPCODE_PRE_LAG:
			memcpy(act_dst + act_off, act_src + act_off, act_len);
			break;
		default:
			return act_off;
		}

		act_off += act_len;
	}

	return act_off;
}

static int nfp_fl_verify_post_tun_acts(char *acts, int len)
{
	struct nfp_fl_act_head *a;
	unsigned int act_off = 0;

	while (act_off < len) {
		a = (struct nfp_fl_act_head *)&acts[act_off];
		if (a->jump_id != NFP_FL_ACTION_OPCODE_OUTPUT)
			return -EOPNOTSUPP;

		act_off += a->len_lw << NFP_FL_LW_SIZ;
	}

	return 0;
}

static int
nfp_flower_merge_action(struct nfp_fl_payload *sub_flow1,
			struct nfp_fl_payload *sub_flow2,
			struct nfp_fl_payload *merge_flow)
{
	unsigned int sub1_act_len, sub2_act_len, pre_off1, pre_off2;
	bool tunnel_act = false;
	char *merge_act;
	int err;

	/* The last action of sub_flow1 must be output - do not merge this. */
	sub1_act_len = sub_flow1->meta.act_len - sizeof(struct nfp_fl_output);
	sub2_act_len = sub_flow2->meta.act_len;

	if (!sub2_act_len)
		return -EINVAL;

	if (sub1_act_len + sub2_act_len > NFP_FL_MAX_A_SIZ)
		return -EINVAL;

	/* A shortcut can only be applied if there is a single action. */
	if (sub1_act_len)
		merge_flow->meta.shortcut = cpu_to_be32(NFP_FL_SC_ACT_NULL);
	else
		merge_flow->meta.shortcut = sub_flow2->meta.shortcut;

	merge_flow->meta.act_len = sub1_act_len + sub2_act_len;
	merge_act = merge_flow->action_data;

	/* Copy any pre-actions to the start of merge flow action list. */
	pre_off1 = nfp_flower_copy_pre_actions(merge_act,
					       sub_flow1->action_data,
					       sub1_act_len, &tunnel_act);
	merge_act += pre_off1;
	sub1_act_len -= pre_off1;
	pre_off2 = nfp_flower_copy_pre_actions(merge_act,
					       sub_flow2->action_data,
					       sub2_act_len, NULL);
	merge_act += pre_off2;
	sub2_act_len -= pre_off2;

	/* FW does a tunnel push when egressing, therefore, if sub_flow 1 pushes
	 * a tunnel, sub_flow 2 can only have output actions for a valid merge.
	 */
	if (tunnel_act) {
		char *post_tun_acts = &sub_flow2->action_data[pre_off2];

		err = nfp_fl_verify_post_tun_acts(post_tun_acts, sub2_act_len);
		if (err)
			return err;
	}

	/* Copy remaining actions from sub_flows 1 and 2. */
	memcpy(merge_act, sub_flow1->action_data + pre_off1, sub1_act_len);
	merge_act += sub1_act_len;
	memcpy(merge_act, sub_flow2->action_data + pre_off2, sub2_act_len);

	return 0;
}

/* Flow link code should only be accessed under RTNL. */
static void nfp_flower_unlink_flow(struct nfp_fl_payload_link *link)
{
	list_del(&link->merge_flow.list);
	list_del(&link->sub_flow.list);
	kfree(link);
}

static void nfp_flower_unlink_flows(struct nfp_fl_payload *merge_flow,
				    struct nfp_fl_payload *sub_flow)
{
	struct nfp_fl_payload_link *link;

	list_for_each_entry(link, &merge_flow->linked_flows, merge_flow.list)
		if (link->sub_flow.flow == sub_flow) {
			nfp_flower_unlink_flow(link);
			return;
		}
}

static int nfp_flower_link_flows(struct nfp_fl_payload *merge_flow,
				 struct nfp_fl_payload *sub_flow)
{
	struct nfp_fl_payload_link *link;

	link = kmalloc(sizeof(*link), GFP_KERNEL);
	if (!link)
		return -ENOMEM;

	link->merge_flow.flow = merge_flow;
	list_add_tail(&link->merge_flow.list, &merge_flow->linked_flows);
	link->sub_flow.flow = sub_flow;
	list_add_tail(&link->sub_flow.list, &sub_flow->linked_flows);

	return 0;
}

/**
 * nfp_flower_merge_offloaded_flows() - Merge 2 existing flows to single flow.
 * @app:	Pointer to the APP handle
 * @sub_flow1:	Initial flow matched to produce merge hint
 * @sub_flow2:	Post recirculation flow matched in merge hint
 *
 * Combines 2 flows (if valid) to a single flow, removing the initial from hw
 * and offloading the new, merged flow.
 *
 * Return: negative value on error, 0 in success.
 */
int nfp_flower_merge_offloaded_flows(struct nfp_app *app,
				     struct nfp_fl_payload *sub_flow1,
				     struct nfp_fl_payload *sub_flow2)
{
	struct flow_cls_offload merge_tc_off;
	struct nfp_flower_priv *priv = app->priv;
	struct netlink_ext_ack *extack = NULL;
	struct nfp_fl_payload *merge_flow;
	struct nfp_fl_key_ls merge_key_ls;
	int err;

	ASSERT_RTNL();

	extack = merge_tc_off.common.extack;
	if (sub_flow1 == sub_flow2 ||
	    nfp_flower_is_merge_flow(sub_flow1) ||
	    nfp_flower_is_merge_flow(sub_flow2))
		return -EINVAL;

	err = nfp_flower_can_merge(sub_flow1, sub_flow2);
	if (err)
		return err;

	merge_key_ls.key_size = sub_flow1->meta.key_len;

	merge_flow = nfp_flower_allocate_new(&merge_key_ls);
	if (!merge_flow)
		return -ENOMEM;

	merge_flow->tc_flower_cookie = (unsigned long)merge_flow;
	merge_flow->ingress_dev = sub_flow1->ingress_dev;

	memcpy(merge_flow->unmasked_data, sub_flow1->unmasked_data,
	       sub_flow1->meta.key_len);
	memcpy(merge_flow->mask_data, sub_flow1->mask_data,
	       sub_flow1->meta.mask_len);

	err = nfp_flower_merge_action(sub_flow1, sub_flow2, merge_flow);
	if (err)
		goto err_destroy_merge_flow;

	err = nfp_flower_link_flows(merge_flow, sub_flow1);
	if (err)
		goto err_destroy_merge_flow;

	err = nfp_flower_link_flows(merge_flow, sub_flow2);
	if (err)
		goto err_unlink_sub_flow1;

	merge_tc_off.cookie = merge_flow->tc_flower_cookie;
	err = nfp_compile_flow_metadata(app, &merge_tc_off, merge_flow,
					merge_flow->ingress_dev, extack);
	if (err)
		goto err_unlink_sub_flow2;

	err = rhashtable_insert_fast(&priv->flow_table, &merge_flow->fl_node,
				     nfp_flower_table_params);
	if (err)
		goto err_release_metadata;

	err = nfp_flower_xmit_flow(app, merge_flow,
				   NFP_FLOWER_CMSG_TYPE_FLOW_MOD);
	if (err)
		goto err_remove_rhash;

	merge_flow->in_hw = true;
	sub_flow1->in_hw = false;

	return 0;

err_remove_rhash:
	WARN_ON_ONCE(rhashtable_remove_fast(&priv->flow_table,
					    &merge_flow->fl_node,
					    nfp_flower_table_params));
err_release_metadata:
	nfp_modify_flow_metadata(app, merge_flow);
err_unlink_sub_flow2:
	nfp_flower_unlink_flows(merge_flow, sub_flow2);
err_unlink_sub_flow1:
	nfp_flower_unlink_flows(merge_flow, sub_flow1);
err_destroy_merge_flow:
	kfree(merge_flow->action_data);
	kfree(merge_flow->mask_data);
	kfree(merge_flow->unmasked_data);
	kfree(merge_flow);
	return err;
}

/**
 * nfp_flower_add_offload() - Adds a new flow to hardware.
 * @app:	Pointer to the APP handle
 * @netdev:	netdev structure.
 * @flow:	TC flower classifier offload structure.
 *
 * Adds a new flow to the repeated hash structure and action payload.
 *
 * Return: negative value on error, 0 if configured successfully.
 */
static int
nfp_flower_add_offload(struct nfp_app *app, struct net_device *netdev,
		       struct flow_cls_offload *flow)
{
	enum nfp_flower_tun_type tun_type = NFP_FL_TUNNEL_NONE;
	struct nfp_flower_priv *priv = app->priv;
	struct netlink_ext_ack *extack = NULL;
	struct nfp_fl_payload *flow_pay;
	struct nfp_fl_key_ls *key_layer;
	struct nfp_port *port = NULL;
	int err;

	extack = flow->common.extack;
	if (nfp_netdev_is_nfp_repr(netdev))
		port = nfp_port_from_netdev(netdev);

	key_layer = kmalloc(sizeof(*key_layer), GFP_KERNEL);
	if (!key_layer)
		return -ENOMEM;

	err = nfp_flower_calculate_key_layers(app, netdev, key_layer, flow,
					      &tun_type, extack);
	if (err)
		goto err_free_key_ls;

	flow_pay = nfp_flower_allocate_new(key_layer);
	if (!flow_pay) {
		err = -ENOMEM;
		goto err_free_key_ls;
	}

	err = nfp_flower_compile_flow_match(app, flow, key_layer, netdev,
					    flow_pay, tun_type, extack);
	if (err)
		goto err_destroy_flow;

	err = nfp_flower_compile_action(app, flow, netdev, flow_pay, extack);
	if (err)
		goto err_destroy_flow;

	err = nfp_compile_flow_metadata(app, flow, flow_pay, netdev, extack);
	if (err)
		goto err_destroy_flow;

	flow_pay->tc_flower_cookie = flow->cookie;
	err = rhashtable_insert_fast(&priv->flow_table, &flow_pay->fl_node,
				     nfp_flower_table_params);
	if (err) {
		NL_SET_ERR_MSG_MOD(extack, "invalid entry: cannot insert flow into tables for offloads");
		goto err_release_metadata;
	}

	err = nfp_flower_xmit_flow(app, flow_pay,
				   NFP_FLOWER_CMSG_TYPE_FLOW_ADD);
	if (err)
		goto err_remove_rhash;

	if (port)
		port->tc_offload_cnt++;

	flow_pay->in_hw = true;

	/* Deallocate flow payload when flower rule has been destroyed. */
	kfree(key_layer);

	return 0;

err_remove_rhash:
	WARN_ON_ONCE(rhashtable_remove_fast(&priv->flow_table,
					    &flow_pay->fl_node,
					    nfp_flower_table_params));
err_release_metadata:
	nfp_modify_flow_metadata(app, flow_pay);
err_destroy_flow:
	kfree(flow_pay->action_data);
	kfree(flow_pay->mask_data);
	kfree(flow_pay->unmasked_data);
	kfree(flow_pay);
err_free_key_ls:
	kfree(key_layer);
	return err;
}

static void
nfp_flower_remove_merge_flow(struct nfp_app *app,
			     struct nfp_fl_payload *del_sub_flow,
			     struct nfp_fl_payload *merge_flow)
{
	struct nfp_flower_priv *priv = app->priv;
	struct nfp_fl_payload_link *link, *temp;
	struct nfp_fl_payload *origin;
	bool mod = false;
	int err;

	link = list_first_entry(&merge_flow->linked_flows,
				struct nfp_fl_payload_link, merge_flow.list);
	origin = link->sub_flow.flow;

	/* Re-add rule the merge had overwritten if it has not been deleted. */
	if (origin != del_sub_flow)
		mod = true;

	err = nfp_modify_flow_metadata(app, merge_flow);
	if (err) {
		nfp_flower_cmsg_warn(app, "Metadata fail for merge flow delete.\n");
		goto err_free_links;
	}

	if (!mod) {
		err = nfp_flower_xmit_flow(app, merge_flow,
					   NFP_FLOWER_CMSG_TYPE_FLOW_DEL);
		if (err) {
			nfp_flower_cmsg_warn(app, "Failed to delete merged flow.\n");
			goto err_free_links;
		}
	} else {
		__nfp_modify_flow_metadata(priv, origin);
		err = nfp_flower_xmit_flow(app, origin,
					   NFP_FLOWER_CMSG_TYPE_FLOW_MOD);
		if (err)
			nfp_flower_cmsg_warn(app, "Failed to revert merge flow.\n");
		origin->in_hw = true;
	}

err_free_links:
	/* Clean any links connected with the merged flow. */
	list_for_each_entry_safe(link, temp, &merge_flow->linked_flows,
				 merge_flow.list)
		nfp_flower_unlink_flow(link);

	kfree(merge_flow->action_data);
	kfree(merge_flow->mask_data);
	kfree(merge_flow->unmasked_data);
	WARN_ON_ONCE(rhashtable_remove_fast(&priv->flow_table,
					    &merge_flow->fl_node,
					    nfp_flower_table_params));
	kfree_rcu(merge_flow, rcu);
}

static void
nfp_flower_del_linked_merge_flows(struct nfp_app *app,
				  struct nfp_fl_payload *sub_flow)
{
	struct nfp_fl_payload_link *link, *temp;

	/* Remove any merge flow formed from the deleted sub_flow. */
	list_for_each_entry_safe(link, temp, &sub_flow->linked_flows,
				 sub_flow.list)
		nfp_flower_remove_merge_flow(app, sub_flow,
					     link->merge_flow.flow);
}

/**
 * nfp_flower_del_offload() - Removes a flow from hardware.
 * @app:	Pointer to the APP handle
 * @netdev:	netdev structure.
 * @flow:	TC flower classifier offload structure
 *
 * Removes a flow from the repeated hash structure and clears the
 * action payload. Any flows merged from this are also deleted.
 *
 * Return: negative value on error, 0 if removed successfully.
 */
static int
nfp_flower_del_offload(struct nfp_app *app, struct net_device *netdev,
		       struct flow_cls_offload *flow)
{
	struct nfp_flower_priv *priv = app->priv;
	struct netlink_ext_ack *extack = NULL;
	struct nfp_fl_payload *nfp_flow;
	struct nfp_port *port = NULL;
	int err;

	extack = flow->common.extack;
	if (nfp_netdev_is_nfp_repr(netdev))
		port = nfp_port_from_netdev(netdev);

	nfp_flow = nfp_flower_search_fl_table(app, flow->cookie, netdev);
	if (!nfp_flow) {
		NL_SET_ERR_MSG_MOD(extack, "invalid entry: cannot remove flow that does not exist");
		return -ENOENT;
	}

	err = nfp_modify_flow_metadata(app, nfp_flow);
	if (err)
		goto err_free_merge_flow;

	if (nfp_flow->nfp_tun_ipv4_addr)
		nfp_tunnel_del_ipv4_off(app, nfp_flow->nfp_tun_ipv4_addr);

	if (!nfp_flow->in_hw) {
		err = 0;
		goto err_free_merge_flow;
	}

	err = nfp_flower_xmit_flow(app, nfp_flow,
				   NFP_FLOWER_CMSG_TYPE_FLOW_DEL);
	/* Fall through on error. */

err_free_merge_flow:
	nfp_flower_del_linked_merge_flows(app, nfp_flow);
	if (port)
		port->tc_offload_cnt--;
	kfree(nfp_flow->action_data);
	kfree(nfp_flow->mask_data);
	kfree(nfp_flow->unmasked_data);
	WARN_ON_ONCE(rhashtable_remove_fast(&priv->flow_table,
					    &nfp_flow->fl_node,
					    nfp_flower_table_params));
	kfree_rcu(nfp_flow, rcu);
	return err;
}

static void
__nfp_flower_update_merge_stats(struct nfp_app *app,
				struct nfp_fl_payload *merge_flow)
{
	struct nfp_flower_priv *priv = app->priv;
	struct nfp_fl_payload_link *link;
	struct nfp_fl_payload *sub_flow;
	u64 pkts, bytes, used;
	u32 ctx_id;

	ctx_id = be32_to_cpu(merge_flow->meta.host_ctx_id);
	pkts = priv->stats[ctx_id].pkts;
	/* Do not cycle subflows if no stats to distribute. */
	if (!pkts)
		return;
	bytes = priv->stats[ctx_id].bytes;
	used = priv->stats[ctx_id].used;

	/* Reset stats for the merge flow. */
	priv->stats[ctx_id].pkts = 0;
	priv->stats[ctx_id].bytes = 0;

	/* The merge flow has received stats updates from firmware.
	 * Distribute these stats to all subflows that form the merge.
	 * The stats will collected from TC via the subflows.
	 */
	list_for_each_entry(link, &merge_flow->linked_flows, merge_flow.list) {
		sub_flow = link->sub_flow.flow;
		ctx_id = be32_to_cpu(sub_flow->meta.host_ctx_id);
		priv->stats[ctx_id].pkts += pkts;
		priv->stats[ctx_id].bytes += bytes;
		max_t(u64, priv->stats[ctx_id].used, used);
	}
}

static void
nfp_flower_update_merge_stats(struct nfp_app *app,
			      struct nfp_fl_payload *sub_flow)
{
	struct nfp_fl_payload_link *link;

	/* Get merge flows that the subflow forms to distribute their stats. */
	list_for_each_entry(link, &sub_flow->linked_flows, sub_flow.list)
		__nfp_flower_update_merge_stats(app, link->merge_flow.flow);
}

/**
 * nfp_flower_get_stats() - Populates flow stats obtained from hardware.
 * @app:	Pointer to the APP handle
 * @netdev:	Netdev structure.
 * @flow:	TC flower classifier offload structure
 *
 * Populates a flow statistics structure which which corresponds to a
 * specific flow.
 *
 * Return: negative value on error, 0 if stats populated successfully.
 */
static int
nfp_flower_get_stats(struct nfp_app *app, struct net_device *netdev,
		     struct flow_cls_offload *flow)
{
	struct nfp_flower_priv *priv = app->priv;
	struct netlink_ext_ack *extack = NULL;
	struct nfp_fl_payload *nfp_flow;
	u32 ctx_id;

	extack = flow->common.extack;
	nfp_flow = nfp_flower_search_fl_table(app, flow->cookie, netdev);
	if (!nfp_flow) {
		NL_SET_ERR_MSG_MOD(extack, "invalid entry: cannot dump stats for flow that does not exist");
		return -EINVAL;
	}

	ctx_id = be32_to_cpu(nfp_flow->meta.host_ctx_id);

	spin_lock_bh(&priv->stats_lock);
	/* If request is for a sub_flow, update stats from merged flows. */
	if (!list_empty(&nfp_flow->linked_flows))
		nfp_flower_update_merge_stats(app, nfp_flow);

	flow_stats_update(&flow->stats, priv->stats[ctx_id].bytes,
			  priv->stats[ctx_id].pkts, priv->stats[ctx_id].used);

	priv->stats[ctx_id].pkts = 0;
	priv->stats[ctx_id].bytes = 0;
	spin_unlock_bh(&priv->stats_lock);

	return 0;
}

static int
nfp_flower_repr_offload(struct nfp_app *app, struct net_device *netdev,
			struct flow_cls_offload *flower)
{
	if (!eth_proto_is_802_3(flower->common.protocol))
		return -EOPNOTSUPP;

	switch (flower->command) {
	case FLOW_CLS_REPLACE:
		return nfp_flower_add_offload(app, netdev, flower);
	case FLOW_CLS_DESTROY:
		return nfp_flower_del_offload(app, netdev, flower);
	case FLOW_CLS_STATS:
		return nfp_flower_get_stats(app, netdev, flower);
	default:
		return -EOPNOTSUPP;
	}
}

static int nfp_flower_setup_tc_block_cb(enum tc_setup_type type,
					void *type_data, void *cb_priv)
{
	struct nfp_repr *repr = cb_priv;

	if (!tc_cls_can_offload_and_chain0(repr->netdev, type_data))
		return -EOPNOTSUPP;

	switch (type) {
	case TC_SETUP_CLSFLOWER:
		return nfp_flower_repr_offload(repr->app, repr->netdev,
					       type_data);
	case TC_SETUP_CLSMATCHALL:
		return nfp_flower_setup_qos_offload(repr->app, repr->netdev,
						    type_data);
	default:
		return -EOPNOTSUPP;
	}
}

static LIST_HEAD(nfp_block_cb_list);

static int nfp_flower_setup_tc_block(struct net_device *netdev,
				     struct flow_block_offload *f)
{
	struct nfp_repr *repr = netdev_priv(netdev);
	struct nfp_flower_repr_priv *repr_priv;
	struct flow_block_cb *block_cb;

	if (f->binder_type != FLOW_BLOCK_BINDER_TYPE_CLSACT_INGRESS)
		return -EOPNOTSUPP;

	repr_priv = repr->app_priv;
	repr_priv->block_shared = f->block_shared;
	f->driver_block_list = &nfp_block_cb_list;

	switch (f->command) {
	case FLOW_BLOCK_BIND:
		if (flow_block_cb_is_busy(nfp_flower_setup_tc_block_cb, repr,
					  &nfp_block_cb_list))
			return -EBUSY;

<<<<<<< HEAD
		block_cb = flow_block_cb_alloc(f->net,
					       nfp_flower_setup_tc_block_cb,
=======
		block_cb = flow_block_cb_alloc(nfp_flower_setup_tc_block_cb,
>>>>>>> bb831786
					       repr, repr, NULL);
		if (IS_ERR(block_cb))
			return PTR_ERR(block_cb);

		flow_block_cb_add(block_cb, f);
		list_add_tail(&block_cb->driver_list, &nfp_block_cb_list);
		return 0;
	case FLOW_BLOCK_UNBIND:
<<<<<<< HEAD
		block_cb = flow_block_cb_lookup(f, nfp_flower_setup_tc_block_cb,
=======
		block_cb = flow_block_cb_lookup(f->block,
						nfp_flower_setup_tc_block_cb,
>>>>>>> bb831786
						repr);
		if (!block_cb)
			return -ENOENT;

		flow_block_cb_remove(block_cb, f);
		list_del(&block_cb->driver_list);
		return 0;
	default:
		return -EOPNOTSUPP;
	}
}

int nfp_flower_setup_tc(struct nfp_app *app, struct net_device *netdev,
			enum tc_setup_type type, void *type_data)
{
	switch (type) {
	case TC_SETUP_BLOCK:
		return nfp_flower_setup_tc_block(netdev, type_data);
	default:
		return -EOPNOTSUPP;
	}
}

struct nfp_flower_indr_block_cb_priv {
	struct net_device *netdev;
	struct nfp_app *app;
	struct list_head list;
};

static struct nfp_flower_indr_block_cb_priv *
nfp_flower_indr_block_cb_priv_lookup(struct nfp_app *app,
				     struct net_device *netdev)
{
	struct nfp_flower_indr_block_cb_priv *cb_priv;
	struct nfp_flower_priv *priv = app->priv;

	/* All callback list access should be protected by RTNL. */
	ASSERT_RTNL();

	list_for_each_entry(cb_priv, &priv->indr_block_cb_priv, list)
		if (cb_priv->netdev == netdev)
			return cb_priv;

	return NULL;
}

static int nfp_flower_setup_indr_block_cb(enum tc_setup_type type,
					  void *type_data, void *cb_priv)
{
	struct nfp_flower_indr_block_cb_priv *priv = cb_priv;
	struct flow_cls_offload *flower = type_data;

	if (flower->common.chain_index)
		return -EOPNOTSUPP;

	switch (type) {
	case TC_SETUP_CLSFLOWER:
		return nfp_flower_repr_offload(priv->app, priv->netdev,
					       type_data);
	default:
		return -EOPNOTSUPP;
	}
}

static void nfp_flower_setup_indr_tc_release(void *cb_priv)
{
	struct nfp_flower_indr_block_cb_priv *priv = cb_priv;

	list_del(&priv->list);
	kfree(priv);
}

static int
nfp_flower_setup_indr_tc_block(struct net_device *netdev, struct nfp_app *app,
			       struct flow_block_offload *f)
{
	struct nfp_flower_indr_block_cb_priv *cb_priv;
	struct nfp_flower_priv *priv = app->priv;
	struct flow_block_cb *block_cb;

<<<<<<< HEAD
	if (f->binder_type != FLOW_BLOCK_BINDER_TYPE_CLSACT_INGRESS &&
	    !(f->binder_type == FLOW_BLOCK_BINDER_TYPE_CLSACT_EGRESS &&
	      nfp_flower_internal_port_can_offload(app, netdev)))
=======
	if ((f->binder_type != FLOW_BLOCK_BINDER_TYPE_CLSACT_INGRESS &&
	     !nfp_flower_internal_port_can_offload(app, netdev)) ||
	    (f->binder_type != FLOW_BLOCK_BINDER_TYPE_CLSACT_EGRESS &&
	     nfp_flower_internal_port_can_offload(app, netdev)))
>>>>>>> bb831786
		return -EOPNOTSUPP;

	switch (f->command) {
	case FLOW_BLOCK_BIND:
<<<<<<< HEAD
=======
		cb_priv = nfp_flower_indr_block_cb_priv_lookup(app, netdev);
		if (cb_priv &&
		    flow_block_cb_is_busy(nfp_flower_setup_indr_block_cb,
					  cb_priv,
					  &nfp_block_cb_list))
			return -EBUSY;

>>>>>>> bb831786
		cb_priv = kmalloc(sizeof(*cb_priv), GFP_KERNEL);
		if (!cb_priv)
			return -ENOMEM;

		cb_priv->netdev = netdev;
		cb_priv->app = app;
		list_add(&cb_priv->list, &priv->indr_block_cb_priv);

<<<<<<< HEAD
		block_cb = flow_block_cb_alloc(f->net,
					       nfp_flower_setup_indr_block_cb,
=======
		block_cb = flow_block_cb_alloc(nfp_flower_setup_indr_block_cb,
>>>>>>> bb831786
					       cb_priv, cb_priv,
					       nfp_flower_setup_indr_tc_release);
		if (IS_ERR(block_cb)) {
			list_del(&cb_priv->list);
			kfree(cb_priv);
			return PTR_ERR(block_cb);
		}

		flow_block_cb_add(block_cb, f);
		list_add_tail(&block_cb->driver_list, &nfp_block_cb_list);
		return 0;
	case FLOW_BLOCK_UNBIND:
		cb_priv = nfp_flower_indr_block_cb_priv_lookup(app, netdev);
		if (!cb_priv)
			return -ENOENT;

<<<<<<< HEAD
		block_cb = flow_block_cb_lookup(f,
=======
		block_cb = flow_block_cb_lookup(f->block,
>>>>>>> bb831786
						nfp_flower_setup_indr_block_cb,
						cb_priv);
		if (!block_cb)
			return -ENOENT;

		flow_block_cb_remove(block_cb, f);
		list_del(&block_cb->driver_list);
		return 0;
	default:
		return -EOPNOTSUPP;
	}
	return 0;
}

static int
nfp_flower_indr_setup_tc_cb(struct net_device *netdev, void *cb_priv,
			    enum tc_setup_type type, void *type_data)
{
	switch (type) {
	case TC_SETUP_BLOCK:
		return nfp_flower_setup_indr_tc_block(netdev, cb_priv,
						      type_data);
	default:
		return -EOPNOTSUPP;
	}
}

int nfp_flower_reg_indir_block_handler(struct nfp_app *app,
				       struct net_device *netdev,
				       unsigned long event)
{
	int err;

	if (!nfp_fl_is_netdev_to_offload(netdev))
		return NOTIFY_OK;

	if (event == NETDEV_REGISTER) {
		err = __tc_indr_block_cb_register(netdev, app,
						  nfp_flower_indr_setup_tc_cb,
						  app);
		if (err)
			nfp_flower_cmsg_warn(app,
					     "Indirect block reg failed - %s\n",
					     netdev->name);
	} else if (event == NETDEV_UNREGISTER) {
		__tc_indr_block_cb_unregister(netdev,
					      nfp_flower_indr_setup_tc_cb, app);
	}

	return NOTIFY_OK;
}<|MERGE_RESOLUTION|>--- conflicted
+++ resolved
@@ -1318,12 +1318,7 @@
 					  &nfp_block_cb_list))
 			return -EBUSY;
 
-<<<<<<< HEAD
-		block_cb = flow_block_cb_alloc(f->net,
-					       nfp_flower_setup_tc_block_cb,
-=======
 		block_cb = flow_block_cb_alloc(nfp_flower_setup_tc_block_cb,
->>>>>>> bb831786
 					       repr, repr, NULL);
 		if (IS_ERR(block_cb))
 			return PTR_ERR(block_cb);
@@ -1332,12 +1327,8 @@
 		list_add_tail(&block_cb->driver_list, &nfp_block_cb_list);
 		return 0;
 	case FLOW_BLOCK_UNBIND:
-<<<<<<< HEAD
-		block_cb = flow_block_cb_lookup(f, nfp_flower_setup_tc_block_cb,
-=======
 		block_cb = flow_block_cb_lookup(f->block,
 						nfp_flower_setup_tc_block_cb,
->>>>>>> bb831786
 						repr);
 		if (!block_cb)
 			return -ENOENT;
@@ -1418,22 +1409,14 @@
 	struct nfp_flower_priv *priv = app->priv;
 	struct flow_block_cb *block_cb;
 
-<<<<<<< HEAD
-	if (f->binder_type != FLOW_BLOCK_BINDER_TYPE_CLSACT_INGRESS &&
-	    !(f->binder_type == FLOW_BLOCK_BINDER_TYPE_CLSACT_EGRESS &&
-	      nfp_flower_internal_port_can_offload(app, netdev)))
-=======
 	if ((f->binder_type != FLOW_BLOCK_BINDER_TYPE_CLSACT_INGRESS &&
 	     !nfp_flower_internal_port_can_offload(app, netdev)) ||
 	    (f->binder_type != FLOW_BLOCK_BINDER_TYPE_CLSACT_EGRESS &&
 	     nfp_flower_internal_port_can_offload(app, netdev)))
->>>>>>> bb831786
 		return -EOPNOTSUPP;
 
 	switch (f->command) {
 	case FLOW_BLOCK_BIND:
-<<<<<<< HEAD
-=======
 		cb_priv = nfp_flower_indr_block_cb_priv_lookup(app, netdev);
 		if (cb_priv &&
 		    flow_block_cb_is_busy(nfp_flower_setup_indr_block_cb,
@@ -1441,7 +1424,6 @@
 					  &nfp_block_cb_list))
 			return -EBUSY;
 
->>>>>>> bb831786
 		cb_priv = kmalloc(sizeof(*cb_priv), GFP_KERNEL);
 		if (!cb_priv)
 			return -ENOMEM;
@@ -1450,12 +1432,7 @@
 		cb_priv->app = app;
 		list_add(&cb_priv->list, &priv->indr_block_cb_priv);
 
-<<<<<<< HEAD
-		block_cb = flow_block_cb_alloc(f->net,
-					       nfp_flower_setup_indr_block_cb,
-=======
 		block_cb = flow_block_cb_alloc(nfp_flower_setup_indr_block_cb,
->>>>>>> bb831786
 					       cb_priv, cb_priv,
 					       nfp_flower_setup_indr_tc_release);
 		if (IS_ERR(block_cb)) {
@@ -1472,11 +1449,7 @@
 		if (!cb_priv)
 			return -ENOENT;
 
-<<<<<<< HEAD
-		block_cb = flow_block_cb_lookup(f,
-=======
 		block_cb = flow_block_cb_lookup(f->block,
->>>>>>> bb831786
 						nfp_flower_setup_indr_block_cb,
 						cb_priv);
 		if (!block_cb)
