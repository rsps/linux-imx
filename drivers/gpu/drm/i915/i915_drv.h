--- conflicted
+++ resolved
@@ -58,11 +58,7 @@
 
 #define DRIVER_NAME		"i915"
 #define DRIVER_DESC		"Intel Graphics"
-<<<<<<< HEAD
-#define DRIVER_DATE		"20151204"
-=======
 #define DRIVER_DATE		"20151218"
->>>>>>> 7447a2b2
 
 #undef WARN_ON
 /* Many gcc seem to no see through this and fall over :( */
