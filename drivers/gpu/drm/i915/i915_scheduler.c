--- conflicted
+++ resolved
@@ -194,7 +194,6 @@
 			    int prio)
 {
 	const struct i915_request *inflight;
-<<<<<<< HEAD
 
 	/*
 	 * We only need to kick the tasklet once for the high priority
@@ -209,36 +208,14 @@
 	inflight = execlists_active(&engine->execlists);
 	if (!inflight)
 		goto unlock;
-=======
->>>>>>> acc61b89
-
-	/*
-	 * We only need to kick the tasklet once for the high priority
-	 * new context we add into the queue.
-	 */
-<<<<<<< HEAD
+
+	/*
+	 * If we are already the currently executing context, don't
+	 * bother evaluating if we should preempt ourselves.
+	 */
 	if (inflight->hw_context == rq->hw_context)
 		goto unlock;
 
-=======
-	if (prio <= engine->execlists.queue_priority_hint)
-		return;
-
-	rcu_read_lock();
-
-	/* Nothing currently active? We're overdue for a submission! */
-	inflight = execlists_active(&engine->execlists);
-	if (!inflight)
-		goto unlock;
-
-	/*
-	 * If we are already the currently executing context, don't
-	 * bother evaluating if we should preempt ourselves.
-	 */
-	if (inflight->hw_context == rq->hw_context)
-		goto unlock;
-
->>>>>>> acc61b89
 	engine->execlists.queue_priority_hint = prio;
 	if (need_preempt(prio, rq_prio(inflight)))
 		tasklet_hi_schedule(&engine->execlists.tasklet);
