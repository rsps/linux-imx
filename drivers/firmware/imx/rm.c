// SPDX-License-Identifier: GPL-2.0+
/*
 * Copyright (C) 2016 Freescale Semiconductor, Inc.
 * Copyright 2017~2020 NXP
 *
 * File containing client-side RPC functions for the RM service. These
 * function are ported to clients that communicate to the SC.
 */

#include <linux/firmware/imx/svc/rm.h>

struct imx_sc_msg_rm_rsrc_owned {
	struct imx_sc_rpc_msg hdr;
	u16 resource;
} __packed __aligned(4);

struct imx_sc_msg_rm_pt {
	struct imx_sc_rpc_msg hdr;
	u8 val;
} __packed __aligned(4);

/*
 * This function check @resource is owned by current partition or not
 *
 * @param[in]     ipc         IPC handle
 * @param[in]     resource    resource the control is associated with
 *
 * @return Returns 0 for success and < 0 for errors.
 */
bool imx_sc_rm_is_resource_owned(struct imx_sc_ipc *ipc, u16 resource)
{
	struct imx_sc_msg_rm_rsrc_owned msg;
	struct imx_sc_rpc_msg *hdr = &msg.hdr;

	hdr->ver = IMX_SC_RPC_VERSION;
	hdr->svc = IMX_SC_RPC_SVC_RM;
	hdr->func = IMX_SC_RM_FUNC_IS_RESOURCE_OWNED;
	hdr->size = 2;

	msg.resource = resource;

	imx_scu_call_rpc(ipc, &msg, true);

	return hdr->func;
}
EXPORT_SYMBOL(imx_sc_rm_is_resource_owned);

<<<<<<< HEAD
struct imx_sc_msg_misc_find_memreg {
	struct imx_sc_rpc_msg hdr;
	union {
		struct {
			u32 add_start_hi;
			u32 add_start_lo;
			u32 add_end_hi;
			u32 add_end_lo;
		} req;
		struct {
			u8 val;
		} resp;
	} data;
};

int imx_sc_rm_find_memreg(struct imx_sc_ipc *ipc, u8 *mr, u64 addr_start,
			  u64 addr_end)
{
	struct imx_sc_msg_misc_find_memreg msg;
	struct imx_sc_rpc_msg *hdr = &msg.hdr;
	int ret;

	hdr->ver = IMX_SC_RPC_VERSION;
	hdr->svc = IMX_SC_RPC_SVC_RM;
	hdr->func = IMX_SC_RM_FUNC_FIND_MEMREG;
	hdr->size = 5;

	msg.data.req.add_start_hi = addr_start >> 32;
	msg.data.req.add_start_lo = addr_start;
	msg.data.req.add_end_hi = addr_end >> 32;
	msg.data.req.add_end_lo = addr_end;

	ret = imx_scu_call_rpc(ipc, &msg, true);
	if (ret)
		return ret;

	if (mr)
		*mr = msg.data.resp.val;

	return 0;
}
EXPORT_SYMBOL(imx_sc_rm_find_memreg);

struct imx_sc_msg_misc_get_resource_owner {
	struct imx_sc_rpc_msg hdr;
	union {
		struct {
			u16 resource;
		} req;
		struct {
			u8 val;
		} resp;
	} data;
};

int imx_sc_rm_get_resource_owner(struct imx_sc_ipc *ipc, u16 resource, u8 *pt)
{
	struct imx_sc_msg_misc_get_resource_owner msg;
	struct imx_sc_rpc_msg *hdr = &msg.hdr;
	int ret;

	hdr->ver = IMX_SC_RPC_VERSION;
	hdr->svc = IMX_SC_RPC_SVC_RM;
	hdr->func = IMX_SC_RM_FUNC_GET_RESOURCE_OWNER;
	hdr->size = 2;

	msg.data.req.resource = resource;

	ret = imx_scu_call_rpc(ipc, &msg, true);
	if (ret)
		return ret;

	if (pt)
		*pt = msg.data.resp.val;

	return 0;
}
EXPORT_SYMBOL(imx_sc_rm_get_resource_owner);

struct imx_sc_msg_set_memreg_permissions {
	struct imx_sc_rpc_msg hdr;
	u8 mr;
	u8 pt;
	u8 perm;
} __packed __aligned(4);

int imx_sc_rm_set_memreg_permissions(struct imx_sc_ipc *ipc, u8 mr,
				     u8 pt, u8 perm)
{
	struct imx_sc_msg_set_memreg_permissions msg;
	struct imx_sc_rpc_msg *hdr = &msg.hdr;

	hdr->ver = IMX_SC_RPC_VERSION;
	hdr->svc = IMX_SC_RPC_SVC_RM;
	hdr->func = IMX_SC_RM_FUNC_SET_MEMREG_PERMISSIONS;
	hdr->size = 2;

	msg.mr = mr;
	msg.pt = pt;
	msg.perm = perm;

	return imx_scu_call_rpc(ipc, &msg, true);
}
EXPORT_SYMBOL(imx_sc_rm_set_memreg_permissions);

int imx_sc_rm_get_did(struct imx_sc_ipc *ipc, u8 *did)
{
	struct imx_sc_rpc_msg msg;
	struct imx_sc_rpc_msg *hdr = &msg;
=======
/*
 * This function returns the current partition number
 *
 * @param[in]     ipc         IPC handle
 * @param[out]    pt          holding the partition number
 *
 * @return Returns 0 for success and < 0 for errors.
 */
int imx_sc_rm_get_partition(struct imx_sc_ipc *ipc, u8 *pt)
{
	struct imx_sc_msg_rm_pt msg;
	struct imx_sc_rpc_msg *hdr = &msg.hdr;
>>>>>>> 17355a32
	int ret;

	hdr->ver = IMX_SC_RPC_VERSION;
	hdr->svc = IMX_SC_RPC_SVC_RM;
<<<<<<< HEAD
	hdr->func = IMX_SC_RM_FUNC_GET_DID;
	hdr->size = 1;

	ret = imx_scu_call_rpc(ipc, &msg, true);
	if (ret < 0)
		return ret;

	if (did)
		*did = msg.func;

	return 0;
}
EXPORT_SYMBOL(imx_sc_rm_get_did);
=======
	hdr->func = IMX_SC_RM_FUNC_GET_PARTITION;
	hdr->size = 1;

	ret = imx_scu_call_rpc(ipc, &msg, true);
	if (ret)
		return ret;

	if (pt != NULL)
		*pt = msg.val;

	return 0;
}
EXPORT_SYMBOL(imx_sc_rm_get_partition);
>>>>>>> 17355a32
<|MERGE_RESOLUTION|>--- conflicted
+++ resolved
@@ -45,7 +45,6 @@
 }
 EXPORT_SYMBOL(imx_sc_rm_is_resource_owned);
 
-<<<<<<< HEAD
 struct imx_sc_msg_misc_find_memreg {
 	struct imx_sc_rpc_msg hdr;
 	union {
@@ -155,7 +154,23 @@
 {
 	struct imx_sc_rpc_msg msg;
 	struct imx_sc_rpc_msg *hdr = &msg;
-=======
+	int ret;
+
+	hdr->ver = IMX_SC_RPC_VERSION;
+	hdr->svc = IMX_SC_RPC_SVC_RM;
+	hdr->func = IMX_SC_RM_FUNC_GET_DID;
+	hdr->size = 1;
+
+	ret = imx_scu_call_rpc(ipc, &msg, true);
+	if (ret < 0)
+		return ret;
+
+	if (did)
+		*did = msg.func;
+
+	return 0;
+}
+EXPORT_SYMBOL(imx_sc_rm_get_did);
 /*
  * This function returns the current partition number
  *
@@ -168,26 +183,10 @@
 {
 	struct imx_sc_msg_rm_pt msg;
 	struct imx_sc_rpc_msg *hdr = &msg.hdr;
->>>>>>> 17355a32
-	int ret;
-
-	hdr->ver = IMX_SC_RPC_VERSION;
-	hdr->svc = IMX_SC_RPC_SVC_RM;
-<<<<<<< HEAD
-	hdr->func = IMX_SC_RM_FUNC_GET_DID;
-	hdr->size = 1;
-
-	ret = imx_scu_call_rpc(ipc, &msg, true);
-	if (ret < 0)
-		return ret;
-
-	if (did)
-		*did = msg.func;
-
-	return 0;
-}
-EXPORT_SYMBOL(imx_sc_rm_get_did);
-=======
+	int ret;
+
+	hdr->ver = IMX_SC_RPC_VERSION;
+	hdr->svc = IMX_SC_RPC_SVC_RM;
 	hdr->func = IMX_SC_RM_FUNC_GET_PARTITION;
 	hdr->size = 1;
 
@@ -200,5 +199,4 @@
 
 	return 0;
 }
-EXPORT_SYMBOL(imx_sc_rm_get_partition);
->>>>>>> 17355a32
+EXPORT_SYMBOL(imx_sc_rm_get_partition);