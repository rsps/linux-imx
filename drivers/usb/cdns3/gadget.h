--- conflicted
+++ resolved
@@ -969,11 +969,7 @@
  */
 #define TRB_TOGGLE		BIT(1)
 /*
-<<<<<<< HEAD
- * The controller will set it if OUTSMM is detected,
-=======
  * The controller will set it if OUTSMM (OUT size mismatch) is detected,
->>>>>>> d64b959d
  * this bit is for normal TRB
  */
 #define TRB_SMM			BIT(1)
