--- conflicted
+++ resolved
@@ -39,26 +39,9 @@
 	struct cdns3_usb_regs __iomem *regs = priv_dev->regs;
 	struct cdns3_endpoint *priv_ep = priv_dev->eps[0];
 
-<<<<<<< HEAD
-	priv_ep->trb_pool->buffer = TRB_BUFFER(dma_addr);
-	priv_ep->trb_pool->length = TRB_LEN(length);
-	priv_ep->trb_pool->control = TRB_CYCLE | TRB_IOC | TRB_TYPE(TRB_NORMAL);
-=======
-	priv_ep->trb_pool[0].buffer = cpu_to_le32(TRB_BUFFER(dma_addr));
-	priv_ep->trb_pool[0].length = cpu_to_le32(TRB_LEN(length));
-
-	if (zlp) {
-		priv_ep->trb_pool[0].control = cpu_to_le32(TRB_CYCLE | TRB_TYPE(TRB_NORMAL));
-		priv_ep->trb_pool[1].buffer = cpu_to_le32(TRB_BUFFER(dma_addr));
-		priv_ep->trb_pool[1].length = cpu_to_le32(TRB_LEN(0));
-		priv_ep->trb_pool[1].control = cpu_to_le32(TRB_CYCLE | TRB_IOC |
-		    TRB_TYPE(TRB_NORMAL));
-	} else {
-		priv_ep->trb_pool[0].control = cpu_to_le32(TRB_CYCLE | TRB_IOC |
-		    TRB_TYPE(TRB_NORMAL));
-		priv_ep->trb_pool[1].control = 0;
-	}
->>>>>>> 58a12e33
+	priv_ep->trb_pool->buffer = cpu_to_le32(TRB_BUFFER(dma_addr));
+	priv_ep->trb_pool->length = cpu_to_le32(TRB_LEN(length));
+	priv_ep->trb_pool->control = cpu_to_le32(TRB_CYCLE | TRB_IOC | TRB_TYPE(TRB_NORMAL));
 
 	trace_cdns3_prepare_trb(priv_ep, priv_ep->trb_pool);
 
@@ -271,19 +254,9 @@
 	case USB_RECIP_INTERFACE:
 		return cdns3_ep0_delegate_req(priv_dev, ctrl);
 	case USB_RECIP_ENDPOINT:
-<<<<<<< HEAD
 		/* check if endpoint is stalled */
-		cdns3_select_ep(priv_dev, ctrl->wIndex);
+		cdns3_select_ep(priv_dev, le16_to_cpu(ctrl->wIndex));
 		if (EP_STS_STALL(readl(&priv_dev->regs->ep_sts)))
-=======
-		index = cdns3_ep_addr_to_index(le16_to_cpu(ctrl->wIndex));
-		priv_ep = priv_dev->eps[index];
-
-		/* check if endpoint is stalled or stall is pending */
-		cdns3_select_ep(priv_dev, le16_to_cpu(ctrl->wIndex));
-		if (EP_STS_STALL(readl(&priv_dev->regs->ep_sts)) ||
-		    (priv_ep->flags & EP_STALL_PENDING))
->>>>>>> 58a12e33
 			usb_status =  BIT(USB_ENDPOINT_HALT);
 		break;
 	default:
@@ -314,7 +287,7 @@
 	state = priv_dev->gadget.state;
 	speed = priv_dev->gadget.speed;
 
-	switch (ctrl->wValue) {
+	switch (wValue) {
 	case USB_DEVICE_REMOTE_WAKEUP:
 		priv_dev->wake_up_flag = !!set;
 		break;
@@ -415,8 +388,6 @@
 		priv_ep->flags |= EP_STALL;
 	} else {
 		struct usb_request *request;
-		struct cdns3_request *priv_req;
-		struct cdns3_trb *trb;
 
 		if (priv_dev->eps[index]->flags & EP_WEDGE) {
 			cdns3_select_ep(priv_dev, 0x00);
@@ -425,13 +396,6 @@
 
 		cdns3_dbg(priv_ep->cdns3_dev, "Clear Stalled endpoint %s\n",
 			  priv_ep->name);
-
-		request = cdns3_next_request(&priv_ep->pending_req_list);
-		if (request) {
-			priv_req = to_cdns3_request(request);
-			trb = priv_req->trb;
-			trb->control = trb->control ^ TRB_CYCLE;
-		}
 
 		writel(EP_CMD_CSTALL | EP_CMD_EPRST, &priv_dev->regs->ep_cmd);
 
@@ -443,10 +407,11 @@
 
 		priv_ep->flags &= ~EP_STALL;
 
+		request = cdns3_next_request(&priv_ep->pending_req_list);
 		if (request) {
 			cdns3_dbg(priv_ep->cdns3_dev, "Resume transfer for %s\n",
 				  priv_ep->name);
-			trb->control = trb->control ^ TRB_CYCLE;
+
 			cdns3_rearm_transfer(priv_ep, 1);
 		}
 	}
@@ -890,7 +855,13 @@
 		max_packet_size = 512;
 
 	priv_ep = priv_dev->eps[0];
-	INIT_LIST_HEAD(&priv_ep->pending_req_list);
+
+	if (!list_empty(&priv_ep->pending_req_list)) {
+		struct usb_request *request;
+
+		request = cdns3_next_request(&priv_ep->pending_req_list);
+		list_del_init(&request->list);
+	}
 
 	priv_dev->u1_allowed = 0;
 	priv_dev->u2_allowed = 0;
