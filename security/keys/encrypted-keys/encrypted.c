/*
 * Copyright (C) 2010 IBM Corporation
 * Copyright (C) 2010 Politecnico di Torino, Italy
 *                    TORSEC group -- http://security.polito.it
 *
 * Authors:
 * Mimi Zohar <zohar@us.ibm.com>
 * Roberto Sassu <roberto.sassu@polito.it>
 *
 * This program is free software; you can redistribute it and/or modify
 * it under the terms of the GNU General Public License as published by
 * the Free Software Foundation, version 2 of the License.
 *
 * See Documentation/security/keys-trusted-encrypted.txt
 */

#include <linux/uaccess.h>
#include <linux/module.h>
#include <linux/init.h>
#include <linux/slab.h>
#include <linux/parser.h>
#include <linux/string.h>
#include <linux/err.h>
#include <keys/user-type.h>
#include <keys/trusted-type.h>
#include <keys/encrypted-type.h>
#include <linux/key-type.h>
#include <linux/random.h>
#include <linux/rcupdate.h>
#include <linux/scatterlist.h>
#include <linux/ctype.h>
#include <crypto/aes.h>
#include <crypto/hash.h>
#include <crypto/sha.h>
#include <crypto/skcipher.h>

#include "encrypted.h"
#include "ecryptfs_format.h"

static const char KEY_TRUSTED_PREFIX[] = "trusted:";
static const char KEY_USER_PREFIX[] = "user:";
static const char hash_alg[] = "sha256";
static const char hmac_alg[] = "hmac(sha256)";
static const char blkcipher_alg[] = "cbc(aes)";
static const char key_format_default[] = "default";
static const char key_format_ecryptfs[] = "ecryptfs";
static unsigned int ivsize;
static int blksize;

#define KEY_TRUSTED_PREFIX_LEN (sizeof (KEY_TRUSTED_PREFIX) - 1)
#define KEY_USER_PREFIX_LEN (sizeof (KEY_USER_PREFIX) - 1)
#define KEY_ECRYPTFS_DESC_LEN 16
#define HASH_SIZE SHA256_DIGEST_SIZE
#define MAX_DATA_SIZE 4096
#define MIN_DATA_SIZE  20

struct sdesc {
	struct shash_desc shash;
	char ctx[];
};

static struct crypto_shash *hashalg;
static struct crypto_shash *hmacalg;

enum {
	Opt_err = -1, Opt_new, Opt_load, Opt_update
};

enum {
	Opt_error = -1, Opt_default, Opt_ecryptfs
};

static const match_table_t key_format_tokens = {
	{Opt_default, "default"},
	{Opt_ecryptfs, "ecryptfs"},
	{Opt_error, NULL}
};

static const match_table_t key_tokens = {
	{Opt_new, "new"},
	{Opt_load, "load"},
	{Opt_update, "update"},
	{Opt_err, NULL}
};

static int aes_get_sizes(void)
{
	struct crypto_skcipher *tfm;

	tfm = crypto_alloc_skcipher(blkcipher_alg, 0, CRYPTO_ALG_ASYNC);
	if (IS_ERR(tfm)) {
		pr_err("encrypted_key: failed to alloc_cipher (%ld)\n",
		       PTR_ERR(tfm));
		return PTR_ERR(tfm);
	}
	ivsize = crypto_skcipher_ivsize(tfm);
	blksize = crypto_skcipher_blocksize(tfm);
	crypto_free_skcipher(tfm);
	return 0;
}

/*
 * valid_ecryptfs_desc - verify the description of a new/loaded encrypted key
 *
 * The description of a encrypted key with format 'ecryptfs' must contain
 * exactly 16 hexadecimal characters.
 *
 */
static int valid_ecryptfs_desc(const char *ecryptfs_desc)
{
	int i;

	if (strlen(ecryptfs_desc) != KEY_ECRYPTFS_DESC_LEN) {
		pr_err("encrypted_key: key description must be %d hexadecimal "
		       "characters long\n", KEY_ECRYPTFS_DESC_LEN);
		return -EINVAL;
	}

	for (i = 0; i < KEY_ECRYPTFS_DESC_LEN; i++) {
		if (!isxdigit(ecryptfs_desc[i])) {
			pr_err("encrypted_key: key description must contain "
			       "only hexadecimal characters\n");
			return -EINVAL;
		}
	}

	return 0;
}

/*
 * valid_master_desc - verify the 'key-type:desc' of a new/updated master-key
 *
 * key-type:= "trusted:" | "user:"
 * desc:= master-key description
 *
 * Verify that 'key-type' is valid and that 'desc' exists. On key update,
 * only the master key description is permitted to change, not the key-type.
 * The key-type remains constant.
 *
 * On success returns 0, otherwise -EINVAL.
 */
static int valid_master_desc(const char *new_desc, const char *orig_desc)
{
	if (!memcmp(new_desc, KEY_TRUSTED_PREFIX, KEY_TRUSTED_PREFIX_LEN)) {
		if (strlen(new_desc) == KEY_TRUSTED_PREFIX_LEN)
			goto out;
		if (orig_desc)
			if (memcmp(new_desc, orig_desc, KEY_TRUSTED_PREFIX_LEN))
				goto out;
	} else if (!memcmp(new_desc, KEY_USER_PREFIX, KEY_USER_PREFIX_LEN)) {
		if (strlen(new_desc) == KEY_USER_PREFIX_LEN)
			goto out;
		if (orig_desc)
			if (memcmp(new_desc, orig_desc, KEY_USER_PREFIX_LEN))
				goto out;
	} else
		goto out;
	return 0;
out:
	return -EINVAL;
}

/*
 * datablob_parse - parse the keyctl data
 *
 * datablob format:
 * new [<format>] <master-key name> <decrypted data length>
 * load [<format>] <master-key name> <decrypted data length>
 *     <encrypted iv + data>
 * update <new-master-key name>
 *
 * Tokenizes a copy of the keyctl data, returning a pointer to each token,
 * which is null terminated.
 *
 * On success returns 0, otherwise -EINVAL.
 */
static int datablob_parse(char *datablob, const char **format,
			  char **master_desc, char **decrypted_datalen,
			  char **hex_encoded_iv)
{
	substring_t args[MAX_OPT_ARGS];
	int ret = -EINVAL;
	int key_cmd;
	int key_format;
	char *p, *keyword;

	keyword = strsep(&datablob, " \t");
	if (!keyword) {
		pr_info("encrypted_key: insufficient parameters specified\n");
		return ret;
	}
	key_cmd = match_token(keyword, key_tokens, args);

	/* Get optional format: default | ecryptfs */
	p = strsep(&datablob, " \t");
	if (!p) {
		pr_err("encrypted_key: insufficient parameters specified\n");
		return ret;
	}

	key_format = match_token(p, key_format_tokens, args);
	switch (key_format) {
	case Opt_ecryptfs:
	case Opt_default:
		*format = p;
		*master_desc = strsep(&datablob, " \t");
		break;
	case Opt_error:
		*master_desc = p;
		break;
	}

	if (!*master_desc) {
		pr_info("encrypted_key: master key parameter is missing\n");
		goto out;
	}

	if (valid_master_desc(*master_desc, NULL) < 0) {
		pr_info("encrypted_key: master key parameter \'%s\' "
			"is invalid\n", *master_desc);
		goto out;
	}

	if (decrypted_datalen) {
		*decrypted_datalen = strsep(&datablob, " \t");
		if (!*decrypted_datalen) {
			pr_info("encrypted_key: keylen parameter is missing\n");
			goto out;
		}
	}

	switch (key_cmd) {
	case Opt_new:
		if (!decrypted_datalen) {
			pr_info("encrypted_key: keyword \'%s\' not allowed "
				"when called from .update method\n", keyword);
			break;
		}
		ret = 0;
		break;
	case Opt_load:
		if (!decrypted_datalen) {
			pr_info("encrypted_key: keyword \'%s\' not allowed "
				"when called from .update method\n", keyword);
			break;
		}
		*hex_encoded_iv = strsep(&datablob, " \t");
		if (!*hex_encoded_iv) {
			pr_info("encrypted_key: hex blob is missing\n");
			break;
		}
		ret = 0;
		break;
	case Opt_update:
		if (decrypted_datalen) {
			pr_info("encrypted_key: keyword \'%s\' not allowed "
				"when called from .instantiate method\n",
				keyword);
			break;
		}
		ret = 0;
		break;
	case Opt_err:
		pr_info("encrypted_key: keyword \'%s\' not recognized\n",
			keyword);
		break;
	}
out:
	return ret;
}

/*
 * datablob_format - format as an ascii string, before copying to userspace
 */
static char *datablob_format(struct encrypted_key_payload *epayload,
			     size_t asciiblob_len)
{
	char *ascii_buf, *bufp;
	u8 *iv = epayload->iv;
	int len;
	int i;

	ascii_buf = kmalloc(asciiblob_len + 1, GFP_KERNEL);
	if (!ascii_buf)
		goto out;

	ascii_buf[asciiblob_len] = '\0';

	/* copy datablob master_desc and datalen strings */
	len = sprintf(ascii_buf, "%s %s %s ", epayload->format,
		      epayload->master_desc, epayload->datalen);

	/* convert the hex encoded iv, encrypted-data and HMAC to ascii */
	bufp = &ascii_buf[len];
	for (i = 0; i < (asciiblob_len - len) / 2; i++)
		bufp = hex_byte_pack(bufp, iv[i]);
out:
	return ascii_buf;
}

/*
 * request_user_key - request the user key
 *
 * Use a user provided key to encrypt/decrypt an encrypted-key.
 */
static struct key *request_user_key(const char *master_desc, const u8 **master_key,
				    size_t *master_keylen)
{
	const struct user_key_payload *upayload;
	struct key *ukey;

	ukey = request_key(&key_type_user, master_desc, NULL);
	if (IS_ERR(ukey))
		goto error;

	down_read(&ukey->sem);
<<<<<<< HEAD
	upayload = user_key_payload_locked(ukey);
=======
	upayload = user_key_payload(ukey);
	if (!upayload) {
		/* key was revoked before we acquired its semaphore */
		up_read(&ukey->sem);
		key_put(ukey);
		ukey = ERR_PTR(-EKEYREVOKED);
		goto error;
	}
>>>>>>> d785062e
	*master_key = upayload->data;
	*master_keylen = upayload->datalen;
error:
	return ukey;
}

static struct sdesc *alloc_sdesc(struct crypto_shash *alg)
{
	struct sdesc *sdesc;
	int size;

	size = sizeof(struct shash_desc) + crypto_shash_descsize(alg);
	sdesc = kmalloc(size, GFP_KERNEL);
	if (!sdesc)
		return ERR_PTR(-ENOMEM);
	sdesc->shash.tfm = alg;
	sdesc->shash.flags = 0x0;
	return sdesc;
}

static int calc_hmac(u8 *digest, const u8 *key, unsigned int keylen,
		     const u8 *buf, unsigned int buflen)
{
	struct sdesc *sdesc;
	int ret;

	sdesc = alloc_sdesc(hmacalg);
	if (IS_ERR(sdesc)) {
		pr_info("encrypted_key: can't alloc %s\n", hmac_alg);
		return PTR_ERR(sdesc);
	}

	ret = crypto_shash_setkey(hmacalg, key, keylen);
	if (!ret)
		ret = crypto_shash_digest(&sdesc->shash, buf, buflen, digest);
	kfree(sdesc);
	return ret;
}

static int calc_hash(u8 *digest, const u8 *buf, unsigned int buflen)
{
	struct sdesc *sdesc;
	int ret;

	sdesc = alloc_sdesc(hashalg);
	if (IS_ERR(sdesc)) {
		pr_info("encrypted_key: can't alloc %s\n", hash_alg);
		return PTR_ERR(sdesc);
	}

	ret = crypto_shash_digest(&sdesc->shash, buf, buflen, digest);
	kfree(sdesc);
	return ret;
}

enum derived_key_type { ENC_KEY, AUTH_KEY };

/* Derive authentication/encryption key from trusted key */
static int get_derived_key(u8 *derived_key, enum derived_key_type key_type,
			   const u8 *master_key, size_t master_keylen)
{
	u8 *derived_buf;
	unsigned int derived_buf_len;
	int ret;

	derived_buf_len = strlen("AUTH_KEY") + 1 + master_keylen;
	if (derived_buf_len < HASH_SIZE)
		derived_buf_len = HASH_SIZE;

	derived_buf = kzalloc(derived_buf_len, GFP_KERNEL);
	if (!derived_buf) {
		pr_err("encrypted_key: out of memory\n");
		return -ENOMEM;
	}
	if (key_type)
		strcpy(derived_buf, "AUTH_KEY");
	else
		strcpy(derived_buf, "ENC_KEY");

	memcpy(derived_buf + strlen(derived_buf) + 1, master_key,
	       master_keylen);
	ret = calc_hash(derived_key, derived_buf, derived_buf_len);
	kfree(derived_buf);
	return ret;
}

static struct skcipher_request *init_skcipher_req(const u8 *key,
						  unsigned int key_len)
{
	struct skcipher_request *req;
	struct crypto_skcipher *tfm;
	int ret;

	tfm = crypto_alloc_skcipher(blkcipher_alg, 0, CRYPTO_ALG_ASYNC);
	if (IS_ERR(tfm)) {
		pr_err("encrypted_key: failed to load %s transform (%ld)\n",
		       blkcipher_alg, PTR_ERR(tfm));
		return ERR_CAST(tfm);
	}

	ret = crypto_skcipher_setkey(tfm, key, key_len);
	if (ret < 0) {
		pr_err("encrypted_key: failed to setkey (%d)\n", ret);
		crypto_free_skcipher(tfm);
		return ERR_PTR(ret);
	}

	req = skcipher_request_alloc(tfm, GFP_KERNEL);
	if (!req) {
		pr_err("encrypted_key: failed to allocate request for %s\n",
		       blkcipher_alg);
		crypto_free_skcipher(tfm);
		return ERR_PTR(-ENOMEM);
	}

	skcipher_request_set_callback(req, 0, NULL, NULL);
	return req;
}

static struct key *request_master_key(struct encrypted_key_payload *epayload,
				      const u8 **master_key, size_t *master_keylen)
{
	struct key *mkey = ERR_PTR(-EINVAL);

	if (!strncmp(epayload->master_desc, KEY_TRUSTED_PREFIX,
		     KEY_TRUSTED_PREFIX_LEN)) {
		mkey = request_trusted_key(epayload->master_desc +
					   KEY_TRUSTED_PREFIX_LEN,
					   master_key, master_keylen);
	} else if (!strncmp(epayload->master_desc, KEY_USER_PREFIX,
			    KEY_USER_PREFIX_LEN)) {
		mkey = request_user_key(epayload->master_desc +
					KEY_USER_PREFIX_LEN,
					master_key, master_keylen);
	} else
		goto out;

	if (IS_ERR(mkey)) {
		int ret = PTR_ERR(mkey);

		if (ret == -ENOTSUPP)
			pr_info("encrypted_key: key %s not supported",
				epayload->master_desc);
		else
			pr_info("encrypted_key: key %s not found",
				epayload->master_desc);
		goto out;
	}

	dump_master_key(*master_key, *master_keylen);
out:
	return mkey;
}

/* Before returning data to userspace, encrypt decrypted data. */
static int derived_key_encrypt(struct encrypted_key_payload *epayload,
			       const u8 *derived_key,
			       unsigned int derived_keylen)
{
	struct scatterlist sg_in[2];
	struct scatterlist sg_out[1];
	struct crypto_skcipher *tfm;
	struct skcipher_request *req;
	unsigned int encrypted_datalen;
	u8 iv[AES_BLOCK_SIZE];
	int ret;

	encrypted_datalen = roundup(epayload->decrypted_datalen, blksize);

	req = init_skcipher_req(derived_key, derived_keylen);
	ret = PTR_ERR(req);
	if (IS_ERR(req))
		goto out;
	dump_decrypted_data(epayload);

	sg_init_table(sg_in, 2);
	sg_set_buf(&sg_in[0], epayload->decrypted_data,
		   epayload->decrypted_datalen);
	sg_set_page(&sg_in[1], ZERO_PAGE(0), AES_BLOCK_SIZE, 0);

	sg_init_table(sg_out, 1);
	sg_set_buf(sg_out, epayload->encrypted_data, encrypted_datalen);

	memcpy(iv, epayload->iv, sizeof(iv));
	skcipher_request_set_crypt(req, sg_in, sg_out, encrypted_datalen, iv);
	ret = crypto_skcipher_encrypt(req);
	tfm = crypto_skcipher_reqtfm(req);
	skcipher_request_free(req);
	crypto_free_skcipher(tfm);
	if (ret < 0)
		pr_err("encrypted_key: failed to encrypt (%d)\n", ret);
	else
		dump_encrypted_data(epayload, encrypted_datalen);
out:
	return ret;
}

static int datablob_hmac_append(struct encrypted_key_payload *epayload,
				const u8 *master_key, size_t master_keylen)
{
	u8 derived_key[HASH_SIZE];
	u8 *digest;
	int ret;

	ret = get_derived_key(derived_key, AUTH_KEY, master_key, master_keylen);
	if (ret < 0)
		goto out;

	digest = epayload->format + epayload->datablob_len;
	ret = calc_hmac(digest, derived_key, sizeof derived_key,
			epayload->format, epayload->datablob_len);
	if (!ret)
		dump_hmac(NULL, digest, HASH_SIZE);
out:
	return ret;
}

/* verify HMAC before decrypting encrypted key */
static int datablob_hmac_verify(struct encrypted_key_payload *epayload,
				const u8 *format, const u8 *master_key,
				size_t master_keylen)
{
	u8 derived_key[HASH_SIZE];
	u8 digest[HASH_SIZE];
	int ret;
	char *p;
	unsigned short len;

	ret = get_derived_key(derived_key, AUTH_KEY, master_key, master_keylen);
	if (ret < 0)
		goto out;

	len = epayload->datablob_len;
	if (!format) {
		p = epayload->master_desc;
		len -= strlen(epayload->format) + 1;
	} else
		p = epayload->format;

	ret = calc_hmac(digest, derived_key, sizeof derived_key, p, len);
	if (ret < 0)
		goto out;
	ret = memcmp(digest, epayload->format + epayload->datablob_len,
		     sizeof digest);
	if (ret) {
		ret = -EINVAL;
		dump_hmac("datablob",
			  epayload->format + epayload->datablob_len,
			  HASH_SIZE);
		dump_hmac("calc", digest, HASH_SIZE);
	}
out:
	return ret;
}

static int derived_key_decrypt(struct encrypted_key_payload *epayload,
			       const u8 *derived_key,
			       unsigned int derived_keylen)
{
	struct scatterlist sg_in[1];
	struct scatterlist sg_out[2];
	struct crypto_skcipher *tfm;
	struct skcipher_request *req;
	unsigned int encrypted_datalen;
	u8 iv[AES_BLOCK_SIZE];
	u8 *pad;
	int ret;

	/* Throwaway buffer to hold the unused zero padding at the end */
	pad = kmalloc(AES_BLOCK_SIZE, GFP_KERNEL);
	if (!pad)
		return -ENOMEM;

	encrypted_datalen = roundup(epayload->decrypted_datalen, blksize);
	req = init_skcipher_req(derived_key, derived_keylen);
	ret = PTR_ERR(req);
	if (IS_ERR(req))
		goto out;
	dump_encrypted_data(epayload, encrypted_datalen);

	sg_init_table(sg_in, 1);
	sg_init_table(sg_out, 2);
	sg_set_buf(sg_in, epayload->encrypted_data, encrypted_datalen);
	sg_set_buf(&sg_out[0], epayload->decrypted_data,
		   epayload->decrypted_datalen);
	sg_set_buf(&sg_out[1], pad, AES_BLOCK_SIZE);

	memcpy(iv, epayload->iv, sizeof(iv));
	skcipher_request_set_crypt(req, sg_in, sg_out, encrypted_datalen, iv);
	ret = crypto_skcipher_decrypt(req);
	tfm = crypto_skcipher_reqtfm(req);
	skcipher_request_free(req);
	crypto_free_skcipher(tfm);
	if (ret < 0)
		goto out;
	dump_decrypted_data(epayload);
out:
	kfree(pad);
	return ret;
}

/* Allocate memory for decrypted key and datablob. */
static struct encrypted_key_payload *encrypted_key_alloc(struct key *key,
							 const char *format,
							 const char *master_desc,
							 const char *datalen)
{
	struct encrypted_key_payload *epayload = NULL;
	unsigned short datablob_len;
	unsigned short decrypted_datalen;
	unsigned short payload_datalen;
	unsigned int encrypted_datalen;
	unsigned int format_len;
	long dlen;
	int ret;

	ret = kstrtol(datalen, 10, &dlen);
	if (ret < 0 || dlen < MIN_DATA_SIZE || dlen > MAX_DATA_SIZE)
		return ERR_PTR(-EINVAL);

	format_len = (!format) ? strlen(key_format_default) : strlen(format);
	decrypted_datalen = dlen;
	payload_datalen = decrypted_datalen;
	if (format && !strcmp(format, key_format_ecryptfs)) {
		if (dlen != ECRYPTFS_MAX_KEY_BYTES) {
			pr_err("encrypted_key: keylen for the ecryptfs format "
			       "must be equal to %d bytes\n",
			       ECRYPTFS_MAX_KEY_BYTES);
			return ERR_PTR(-EINVAL);
		}
		decrypted_datalen = ECRYPTFS_MAX_KEY_BYTES;
		payload_datalen = sizeof(struct ecryptfs_auth_tok);
	}

	encrypted_datalen = roundup(decrypted_datalen, blksize);

	datablob_len = format_len + 1 + strlen(master_desc) + 1
	    + strlen(datalen) + 1 + ivsize + 1 + encrypted_datalen;

	ret = key_payload_reserve(key, payload_datalen + datablob_len
				  + HASH_SIZE + 1);
	if (ret < 0)
		return ERR_PTR(ret);

	epayload = kzalloc(sizeof(*epayload) + payload_datalen +
			   datablob_len + HASH_SIZE + 1, GFP_KERNEL);
	if (!epayload)
		return ERR_PTR(-ENOMEM);

	epayload->payload_datalen = payload_datalen;
	epayload->decrypted_datalen = decrypted_datalen;
	epayload->datablob_len = datablob_len;
	return epayload;
}

static int encrypted_key_decrypt(struct encrypted_key_payload *epayload,
				 const char *format, const char *hex_encoded_iv)
{
	struct key *mkey;
	u8 derived_key[HASH_SIZE];
	const u8 *master_key;
	u8 *hmac;
	const char *hex_encoded_data;
	unsigned int encrypted_datalen;
	size_t master_keylen;
	size_t asciilen;
	int ret;

	encrypted_datalen = roundup(epayload->decrypted_datalen, blksize);
	asciilen = (ivsize + 1 + encrypted_datalen + HASH_SIZE) * 2;
	if (strlen(hex_encoded_iv) != asciilen)
		return -EINVAL;

	hex_encoded_data = hex_encoded_iv + (2 * ivsize) + 2;
	ret = hex2bin(epayload->iv, hex_encoded_iv, ivsize);
	if (ret < 0)
		return -EINVAL;
	ret = hex2bin(epayload->encrypted_data, hex_encoded_data,
		      encrypted_datalen);
	if (ret < 0)
		return -EINVAL;

	hmac = epayload->format + epayload->datablob_len;
	ret = hex2bin(hmac, hex_encoded_data + (encrypted_datalen * 2),
		      HASH_SIZE);
	if (ret < 0)
		return -EINVAL;

	mkey = request_master_key(epayload, &master_key, &master_keylen);
	if (IS_ERR(mkey))
		return PTR_ERR(mkey);

	ret = datablob_hmac_verify(epayload, format, master_key, master_keylen);
	if (ret < 0) {
		pr_err("encrypted_key: bad hmac (%d)\n", ret);
		goto out;
	}

	ret = get_derived_key(derived_key, ENC_KEY, master_key, master_keylen);
	if (ret < 0)
		goto out;

	ret = derived_key_decrypt(epayload, derived_key, sizeof derived_key);
	if (ret < 0)
		pr_err("encrypted_key: failed to decrypt key (%d)\n", ret);
out:
	up_read(&mkey->sem);
	key_put(mkey);
	return ret;
}

static void __ekey_init(struct encrypted_key_payload *epayload,
			const char *format, const char *master_desc,
			const char *datalen)
{
	unsigned int format_len;

	format_len = (!format) ? strlen(key_format_default) : strlen(format);
	epayload->format = epayload->payload_data + epayload->payload_datalen;
	epayload->master_desc = epayload->format + format_len + 1;
	epayload->datalen = epayload->master_desc + strlen(master_desc) + 1;
	epayload->iv = epayload->datalen + strlen(datalen) + 1;
	epayload->encrypted_data = epayload->iv + ivsize + 1;
	epayload->decrypted_data = epayload->payload_data;

	if (!format)
		memcpy(epayload->format, key_format_default, format_len);
	else {
		if (!strcmp(format, key_format_ecryptfs))
			epayload->decrypted_data =
				ecryptfs_get_auth_tok_key((struct ecryptfs_auth_tok *)epayload->payload_data);

		memcpy(epayload->format, format, format_len);
	}

	memcpy(epayload->master_desc, master_desc, strlen(master_desc));
	memcpy(epayload->datalen, datalen, strlen(datalen));
}

/*
 * encrypted_init - initialize an encrypted key
 *
 * For a new key, use a random number for both the iv and data
 * itself.  For an old key, decrypt the hex encoded data.
 */
static int encrypted_init(struct encrypted_key_payload *epayload,
			  const char *key_desc, const char *format,
			  const char *master_desc, const char *datalen,
			  const char *hex_encoded_iv)
{
	int ret = 0;

	if (format && !strcmp(format, key_format_ecryptfs)) {
		ret = valid_ecryptfs_desc(key_desc);
		if (ret < 0)
			return ret;

		ecryptfs_fill_auth_tok((struct ecryptfs_auth_tok *)epayload->payload_data,
				       key_desc);
	}

	__ekey_init(epayload, format, master_desc, datalen);
	if (!hex_encoded_iv) {
		get_random_bytes(epayload->iv, ivsize);

		get_random_bytes(epayload->decrypted_data,
				 epayload->decrypted_datalen);
	} else
		ret = encrypted_key_decrypt(epayload, format, hex_encoded_iv);
	return ret;
}

/*
 * encrypted_instantiate - instantiate an encrypted key
 *
 * Decrypt an existing encrypted datablob or create a new encrypted key
 * based on a kernel random number.
 *
 * On success, return 0. Otherwise return errno.
 */
static int encrypted_instantiate(struct key *key,
				 struct key_preparsed_payload *prep)
{
	struct encrypted_key_payload *epayload = NULL;
	char *datablob = NULL;
	const char *format = NULL;
	char *master_desc = NULL;
	char *decrypted_datalen = NULL;
	char *hex_encoded_iv = NULL;
	size_t datalen = prep->datalen;
	int ret;

	if (datalen <= 0 || datalen > 32767 || !prep->data)
		return -EINVAL;

	datablob = kmalloc(datalen + 1, GFP_KERNEL);
	if (!datablob)
		return -ENOMEM;
	datablob[datalen] = 0;
	memcpy(datablob, prep->data, datalen);
	ret = datablob_parse(datablob, &format, &master_desc,
			     &decrypted_datalen, &hex_encoded_iv);
	if (ret < 0)
		goto out;

	epayload = encrypted_key_alloc(key, format, master_desc,
				       decrypted_datalen);
	if (IS_ERR(epayload)) {
		ret = PTR_ERR(epayload);
		goto out;
	}
	ret = encrypted_init(epayload, key->description, format, master_desc,
			     decrypted_datalen, hex_encoded_iv);
	if (ret < 0) {
		kfree(epayload);
		goto out;
	}

	rcu_assign_keypointer(key, epayload);
out:
	kfree(datablob);
	return ret;
}

static void encrypted_rcu_free(struct rcu_head *rcu)
{
	struct encrypted_key_payload *epayload;

	epayload = container_of(rcu, struct encrypted_key_payload, rcu);
	memset(epayload->decrypted_data, 0, epayload->decrypted_datalen);
	kfree(epayload);
}

/*
 * encrypted_update - update the master key description
 *
 * Change the master key description for an existing encrypted key.
 * The next read will return an encrypted datablob using the new
 * master key description.
 *
 * On success, return 0. Otherwise return errno.
 */
static int encrypted_update(struct key *key, struct key_preparsed_payload *prep)
{
	struct encrypted_key_payload *epayload = key->payload.data[0];
	struct encrypted_key_payload *new_epayload;
	char *buf;
	char *new_master_desc = NULL;
	const char *format = NULL;
	size_t datalen = prep->datalen;
	int ret = 0;

	if (key_is_negative(key))
		return -ENOKEY;
	if (datalen <= 0 || datalen > 32767 || !prep->data)
		return -EINVAL;

	buf = kmalloc(datalen + 1, GFP_KERNEL);
	if (!buf)
		return -ENOMEM;

	buf[datalen] = 0;
	memcpy(buf, prep->data, datalen);
	ret = datablob_parse(buf, &format, &new_master_desc, NULL, NULL);
	if (ret < 0)
		goto out;

	ret = valid_master_desc(new_master_desc, epayload->master_desc);
	if (ret < 0)
		goto out;

	new_epayload = encrypted_key_alloc(key, epayload->format,
					   new_master_desc, epayload->datalen);
	if (IS_ERR(new_epayload)) {
		ret = PTR_ERR(new_epayload);
		goto out;
	}

	__ekey_init(new_epayload, epayload->format, new_master_desc,
		    epayload->datalen);

	memcpy(new_epayload->iv, epayload->iv, ivsize);
	memcpy(new_epayload->payload_data, epayload->payload_data,
	       epayload->payload_datalen);

	rcu_assign_keypointer(key, new_epayload);
	call_rcu(&epayload->rcu, encrypted_rcu_free);
out:
	kfree(buf);
	return ret;
}

/*
 * encrypted_read - format and copy the encrypted data to userspace
 *
 * The resulting datablob format is:
 * <master-key name> <decrypted data length> <encrypted iv> <encrypted data>
 *
 * On success, return to userspace the encrypted key datablob size.
 */
static long encrypted_read(const struct key *key, char __user *buffer,
			   size_t buflen)
{
	struct encrypted_key_payload *epayload;
	struct key *mkey;
	const u8 *master_key;
	size_t master_keylen;
	char derived_key[HASH_SIZE];
	char *ascii_buf;
	size_t asciiblob_len;
	int ret;

	epayload = dereference_key_locked(key);

	/* returns the hex encoded iv, encrypted-data, and hmac as ascii */
	asciiblob_len = epayload->datablob_len + ivsize + 1
	    + roundup(epayload->decrypted_datalen, blksize)
	    + (HASH_SIZE * 2);

	if (!buffer || buflen < asciiblob_len)
		return asciiblob_len;

	mkey = request_master_key(epayload, &master_key, &master_keylen);
	if (IS_ERR(mkey))
		return PTR_ERR(mkey);

	ret = get_derived_key(derived_key, ENC_KEY, master_key, master_keylen);
	if (ret < 0)
		goto out;

	ret = derived_key_encrypt(epayload, derived_key, sizeof derived_key);
	if (ret < 0)
		goto out;

	ret = datablob_hmac_append(epayload, master_key, master_keylen);
	if (ret < 0)
		goto out;

	ascii_buf = datablob_format(epayload, asciiblob_len);
	if (!ascii_buf) {
		ret = -ENOMEM;
		goto out;
	}

	up_read(&mkey->sem);
	key_put(mkey);

	if (copy_to_user(buffer, ascii_buf, asciiblob_len) != 0)
		ret = -EFAULT;
	kfree(ascii_buf);

	return asciiblob_len;
out:
	up_read(&mkey->sem);
	key_put(mkey);
	return ret;
}

/*
 * encrypted_destroy - before freeing the key, clear the decrypted data
 *
 * Before freeing the key, clear the memory containing the decrypted
 * key data.
 */
static void encrypted_destroy(struct key *key)
{
	struct encrypted_key_payload *epayload = key->payload.data[0];

	if (!epayload)
		return;

	memset(epayload->decrypted_data, 0, epayload->decrypted_datalen);
	kfree(key->payload.data[0]);
}

struct key_type key_type_encrypted = {
	.name = "encrypted",
	.instantiate = encrypted_instantiate,
	.update = encrypted_update,
	.destroy = encrypted_destroy,
	.describe = user_describe,
	.read = encrypted_read,
};
EXPORT_SYMBOL_GPL(key_type_encrypted);

static void encrypted_shash_release(void)
{
	if (hashalg)
		crypto_free_shash(hashalg);
	if (hmacalg)
		crypto_free_shash(hmacalg);
}

static int __init encrypted_shash_alloc(void)
{
	int ret;

	hmacalg = crypto_alloc_shash(hmac_alg, 0, CRYPTO_ALG_ASYNC);
	if (IS_ERR(hmacalg)) {
		pr_info("encrypted_key: could not allocate crypto %s\n",
			hmac_alg);
		return PTR_ERR(hmacalg);
	}

	hashalg = crypto_alloc_shash(hash_alg, 0, CRYPTO_ALG_ASYNC);
	if (IS_ERR(hashalg)) {
		pr_info("encrypted_key: could not allocate crypto %s\n",
			hash_alg);
		ret = PTR_ERR(hashalg);
		goto hashalg_fail;
	}

	return 0;

hashalg_fail:
	crypto_free_shash(hmacalg);
	return ret;
}

static int __init init_encrypted(void)
{
	int ret;

	ret = encrypted_shash_alloc();
	if (ret < 0)
		return ret;
	ret = aes_get_sizes();
	if (ret < 0)
		goto out;
	ret = register_key_type(&key_type_encrypted);
	if (ret < 0)
		goto out;
	return 0;
out:
	encrypted_shash_release();
	return ret;

}

static void __exit cleanup_encrypted(void)
{
	encrypted_shash_release();
	unregister_key_type(&key_type_encrypted);
}

late_initcall(init_encrypted);
module_exit(cleanup_encrypted);

MODULE_LICENSE("GPL");<|MERGE_RESOLUTION|>--- conflicted
+++ resolved
@@ -314,10 +314,7 @@
 		goto error;
 
 	down_read(&ukey->sem);
-<<<<<<< HEAD
 	upayload = user_key_payload_locked(ukey);
-=======
-	upayload = user_key_payload(ukey);
 	if (!upayload) {
 		/* key was revoked before we acquired its semaphore */
 		up_read(&ukey->sem);
@@ -325,7 +322,6 @@
 		ukey = ERR_PTR(-EKEYREVOKED);
 		goto error;
 	}
->>>>>>> d785062e
 	*master_key = upayload->data;
 	*master_keylen = upayload->datalen;
 error:
