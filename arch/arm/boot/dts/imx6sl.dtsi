--- conflicted
+++ resolved
@@ -997,11 +997,7 @@
 			};
 
 			rngb: rngb@21b4000 {
-<<<<<<< HEAD
-				compatible = "fsl,imx25-rngb";
-=======
 				compatible = "fsl,imx6sl-rngb", "fsl,imx25-rngb";
->>>>>>> bde3f940
 				reg = <0x021b4000 0x4000>;
 				interrupts = <0 5 IRQ_TYPE_LEVEL_HIGH>;
 				clocks = <&clks IMX6SL_CLK_DUMMY>;
