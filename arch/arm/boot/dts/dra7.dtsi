// SPDX-License-Identifier: GPL-2.0-only
/*
 * Copyright (C) 2013 Texas Instruments Incorporated - http://www.ti.com/
 *
 * Based on "omap4.dtsi"
 */

#include <dt-bindings/bus/ti-sysc.h>
#include <dt-bindings/clock/dra7.h>
#include <dt-bindings/interrupt-controller/arm-gic.h>
#include <dt-bindings/pinctrl/dra.h>
#include <dt-bindings/clock/dra7.h>

#define MAX_SOURCES 400

/ {
	#address-cells = <2>;
	#size-cells = <2>;

	compatible = "ti,dra7xx";
	interrupt-parent = <&crossbar_mpu>;
	chosen { };

	aliases {
		i2c0 = &i2c1;
		i2c1 = &i2c2;
		i2c2 = &i2c3;
		i2c3 = &i2c4;
		i2c4 = &i2c5;
		serial0 = &uart1;
		serial1 = &uart2;
		serial2 = &uart3;
		serial3 = &uart4;
		serial4 = &uart5;
		serial5 = &uart6;
		serial6 = &uart7;
		serial7 = &uart8;
		serial8 = &uart9;
		serial9 = &uart10;
		ethernet0 = &cpsw_emac0;
		ethernet1 = &cpsw_emac1;
		d_can0 = &dcan1;
		d_can1 = &dcan2;
		spi0 = &qspi;
	};

	timer {
		compatible = "arm,armv7-timer";
		interrupts = <GIC_PPI 13 (GIC_CPU_MASK_SIMPLE(2) | IRQ_TYPE_LEVEL_LOW)>,
			     <GIC_PPI 14 (GIC_CPU_MASK_SIMPLE(2) | IRQ_TYPE_LEVEL_LOW)>,
			     <GIC_PPI 11 (GIC_CPU_MASK_SIMPLE(2) | IRQ_TYPE_LEVEL_LOW)>,
			     <GIC_PPI 10 (GIC_CPU_MASK_SIMPLE(2) | IRQ_TYPE_LEVEL_LOW)>;
		interrupt-parent = <&gic>;
	};

	gic: interrupt-controller@48211000 {
		compatible = "arm,cortex-a15-gic";
		interrupt-controller;
		#interrupt-cells = <3>;
		reg = <0x0 0x48211000 0x0 0x1000>,
		      <0x0 0x48212000 0x0 0x2000>,
		      <0x0 0x48214000 0x0 0x2000>,
		      <0x0 0x48216000 0x0 0x2000>;
		interrupts = <GIC_PPI 9 (GIC_CPU_MASK_SIMPLE(2) | IRQ_TYPE_LEVEL_HIGH)>;
		interrupt-parent = <&gic>;
	};

	wakeupgen: interrupt-controller@48281000 {
		compatible = "ti,omap5-wugen-mpu", "ti,omap4-wugen-mpu";
		interrupt-controller;
		#interrupt-cells = <3>;
		reg = <0x0 0x48281000 0x0 0x1000>;
		interrupt-parent = <&gic>;
	};

	cpus {
		#address-cells = <1>;
		#size-cells = <0>;

		cpu0: cpu@0 {
			device_type = "cpu";
			compatible = "arm,cortex-a15";
			reg = <0>;

			operating-points-v2 = <&cpu0_opp_table>;

			clocks = <&dpll_mpu_ck>;
			clock-names = "cpu";

			clock-latency = <300000>; /* From omap-cpufreq driver */

			/* cooling options */
			#cooling-cells = <2>; /* min followed by max */

			vbb-supply = <&abb_mpu>;
		};
	};

	cpu0_opp_table: opp-table {
		compatible = "operating-points-v2-ti-cpu";
		syscon = <&scm_wkup>;

		opp_nom-1000000000 {
			opp-hz = /bits/ 64 <1000000000>;
			opp-microvolt = <1060000 850000 1150000>,
					<1060000 850000 1150000>;
			opp-supported-hw = <0xFF 0x01>;
			opp-suspend;
		};

		opp_od-1176000000 {
			opp-hz = /bits/ 64 <1176000000>;
			opp-microvolt = <1160000 885000 1160000>,
					<1160000 885000 1160000>;

			opp-supported-hw = <0xFF 0x02>;
		};

		opp_high@1500000000 {
			opp-hz = /bits/ 64 <1500000000>;
			opp-microvolt = <1210000 950000 1250000>,
					<1210000 950000 1250000>;
			opp-supported-hw = <0xFF 0x04>;
		};
	};

	/*
	 * The soc node represents the soc top level view. It is used for IPs
	 * that are not memory mapped in the MPU view or for the MPU itself.
	 */
	soc {
		compatible = "ti,omap-infra";
		mpu {
			compatible = "ti,omap5-mpu";
			ti,hwmods = "mpu";
		};
	};

	/*
	 * XXX: Use a flat representation of the SOC interconnect.
	 * The real OMAP interconnect network is quite complex.
	 * Since it will not bring real advantage to represent that in DT for
	 * the moment, just use a fake OCP bus entry to represent the whole bus
	 * hierarchy.
	 */
	ocp: ocp {
		compatible = "ti,dra7-l3-noc", "simple-bus";
		#address-cells = <1>;
		#size-cells = <1>;
		ranges = <0x0 0x0 0x0 0xc0000000>;
		dma-ranges = <0x80000000 0x0 0x80000000 0x80000000>;
		ti,hwmods = "l3_main_1", "l3_main_2";
		reg = <0x0 0x44000000 0x0 0x1000000>,
		      <0x0 0x45000000 0x0 0x1000>;
		interrupts-extended = <&crossbar_mpu GIC_SPI 4 IRQ_TYPE_LEVEL_HIGH>,
				      <&wakeupgen GIC_SPI 10 IRQ_TYPE_LEVEL_HIGH>;

		l4_cfg: interconnect@4a000000 {
		};
		l4_wkup: interconnect@4ae00000 {
		};
		l4_per1: interconnect@48000000 {
		};
		l4_per2: interconnect@48400000 {
		};
		l4_per3: interconnect@48800000 {
		};

		axi@0 {
			compatible = "simple-bus";
			#size-cells = <1>;
			#address-cells = <1>;
			ranges = <0x51000000 0x51000000 0x3000
				  0x0	     0x20000000 0x10000000>;
			dma-ranges;
			/**
			 * To enable PCI endpoint mode, disable the pcie1_rc
			 * node and enable pcie1_ep mode.
			 */
			pcie1_rc: pcie@51000000 {
				reg = <0x51000000 0x2000>, <0x51002000 0x14c>, <0x1000 0x2000>;
				reg-names = "rc_dbics", "ti_conf", "config";
				interrupts = <0 232 0x4>, <0 233 0x4>;
				#address-cells = <3>;
				#size-cells = <2>;
				device_type = "pci";
				ranges = <0x81000000 0 0          0x03000 0 0x00010000
					  0x82000000 0 0x20013000 0x13000 0 0xffed000>;
				dma-ranges = <0x02000000 0x0 0x00000000 0x00000000 0x1 0x00000000>;
				bus-range = <0x00 0xff>;
				#interrupt-cells = <1>;
				num-lanes = <1>;
				linux,pci-domain = <0>;
				ti,hwmods = "pcie1";
				phys = <&pcie1_phy>;
				phy-names = "pcie-phy0";
				ti,syscon-lane-sel = <&scm_conf_pcie 0x18>;
				interrupt-map-mask = <0 0 0 7>;
				interrupt-map = <0 0 0 1 &pcie1_intc 1>,
						<0 0 0 2 &pcie1_intc 2>,
						<0 0 0 3 &pcie1_intc 3>,
						<0 0 0 4 &pcie1_intc 4>;
				ti,syscon-unaligned-access = <&scm_conf1 0x14 1>;
				status = "disabled";
				pcie1_intc: interrupt-controller {
					interrupt-controller;
					#address-cells = <0>;
					#interrupt-cells = <1>;
				};
			};

			pcie1_ep: pcie_ep@51000000 {
				reg = <0x51000000 0x28>, <0x51002000 0x14c>, <0x51001000 0x28>, <0x1000 0x10000000>;
				reg-names = "ep_dbics", "ti_conf", "ep_dbics2", "addr_space";
				interrupts = <0 232 0x4>;
				num-lanes = <1>;
				num-ib-windows = <4>;
				num-ob-windows = <16>;
				ti,hwmods = "pcie1";
				phys = <&pcie1_phy>;
				phy-names = "pcie-phy0";
				ti,syscon-unaligned-access = <&scm_conf1 0x14 1>;
				ti,syscon-lane-sel = <&scm_conf_pcie 0x18>;
				status = "disabled";
			};
		};

		axi@1 {
			compatible = "simple-bus";
			#size-cells = <1>;
			#address-cells = <1>;
			ranges = <0x51800000 0x51800000 0x3000
				  0x0	     0x30000000 0x10000000>;
			dma-ranges;
			status = "disabled";
			pcie2_rc: pcie@51800000 {
				reg = <0x51800000 0x2000>, <0x51802000 0x14c>, <0x1000 0x2000>;
				reg-names = "rc_dbics", "ti_conf", "config";
				interrupts = <0 355 0x4>, <0 356 0x4>;
				#address-cells = <3>;
				#size-cells = <2>;
				device_type = "pci";
				ranges = <0x81000000 0 0          0x03000 0 0x00010000
					  0x82000000 0 0x30013000 0x13000 0 0xffed000>;
				dma-ranges = <0x02000000 0x0 0x00000000 0x00000000 0x1 0x00000000>;
				bus-range = <0x00 0xff>;
				#interrupt-cells = <1>;
				num-lanes = <1>;
				linux,pci-domain = <1>;
				ti,hwmods = "pcie2";
				phys = <&pcie2_phy>;
				phy-names = "pcie-phy0";
				interrupt-map-mask = <0 0 0 7>;
				interrupt-map = <0 0 0 1 &pcie2_intc 1>,
						<0 0 0 2 &pcie2_intc 2>,
						<0 0 0 3 &pcie2_intc 3>,
						<0 0 0 4 &pcie2_intc 4>;
				ti,syscon-unaligned-access = <&scm_conf1 0x14 2>;
				pcie2_intc: interrupt-controller {
					interrupt-controller;
					#address-cells = <0>;
					#interrupt-cells = <1>;
				};
			};
		};

		ocmcram1: ocmcram@40300000 {
			compatible = "mmio-sram";
			reg = <0x40300000 0x80000>;
			ranges = <0x0 0x40300000 0x80000>;
			#address-cells = <1>;
			#size-cells = <1>;
			/*
			 * This is a placeholder for an optional reserved
			 * region for use by secure software. The size
			 * of this region is not known until runtime so it
			 * is set as zero to either be updated to reserve
			 * space or left unchanged to leave all SRAM for use.
			 * On HS parts that that require the reserved region
			 * either the bootloader can update the size to
			 * the required amount or the node can be overridden
			 * from the board dts file for the secure platform.
			 */
			sram-hs@0 {
				compatible = "ti,secure-ram";
				reg = <0x0 0x0>;
			};
		};

		/*
		 * NOTE: ocmcram2 and ocmcram3 are not available on all
		 * DRA7xx and AM57xx variants. Confirm availability in
		 * the data manual for the exact part number in use
		 * before enabling these nodes in the board dts file.
		 */
		ocmcram2: ocmcram@40400000 {
			status = "disabled";
			compatible = "mmio-sram";
			reg = <0x40400000 0x100000>;
			ranges = <0x0 0x40400000 0x100000>;
			#address-cells = <1>;
			#size-cells = <1>;
		};

		ocmcram3: ocmcram@40500000 {
			status = "disabled";
			compatible = "mmio-sram";
			reg = <0x40500000 0x100000>;
			ranges = <0x0 0x40500000 0x100000>;
			#address-cells = <1>;
			#size-cells = <1>;
		};

		bandgap: bandgap@4a0021e0 {
			reg = <0x4a0021e0 0xc
				0x4a00232c 0xc
				0x4a002380 0x2c
				0x4a0023C0 0x3c
				0x4a002564 0x8
				0x4a002574 0x50>;
				compatible = "ti,dra752-bandgap";
				interrupts = <GIC_SPI 121 IRQ_TYPE_LEVEL_HIGH>;
				#thermal-sensor-cells = <1>;
		};

		dsp1_system: dsp_system@40d00000 {
			compatible = "syscon";
			reg = <0x40d00000 0x100>;
		};

		dra7_iodelay_core: padconf@4844a000 {
			compatible = "ti,dra7-iodelay";
			reg = <0x4844a000 0x0d1c>;
			#address-cells = <1>;
			#size-cells = <0>;
			#pinctrl-cells = <2>;
		};

		target-module@43300000 {
			compatible = "ti,sysc-omap4", "ti,sysc";
			reg = <0x43300000 0x4>;
			reg-names = "rev";
			clocks = <&l3main1_clkctrl DRA7_L3MAIN1_TPCC_CLKCTRL 0>;
			clock-names = "fck";
			#address-cells = <1>;
			#size-cells = <1>;
			ranges = <0x0 0x43300000 0x100000>;

			edma: dma@0 {
				compatible = "ti,edma3-tpcc";
				reg = <0 0x100000>;
				reg-names = "edma3_cc";
				interrupts = <GIC_SPI 361 IRQ_TYPE_LEVEL_HIGH>,
					     <GIC_SPI 360 IRQ_TYPE_LEVEL_HIGH>,
					     <GIC_SPI 359 IRQ_TYPE_LEVEL_HIGH>;
				interrupt-names = "edma3_ccint", "edma3_mperr",
						  "edma3_ccerrint";
				dma-requests = <64>;
				#dma-cells = <2>;

				ti,tptcs = <&edma_tptc0 7>, <&edma_tptc1 0>;

				/*
				* memcpy is disabled, can be enabled with:
				* ti,edma-memcpy-channels = <20 21>;
				* for example. Note that these channels need to be
				* masked in the xbar as well.
				*/
			};
		};

		target-module@43400000 {
			compatible = "ti,sysc-omap4", "ti,sysc";
			reg = <0x43400000 0x4>;
			reg-names = "rev";
			clocks = <&l3main1_clkctrl DRA7_L3MAIN1_TPTC0_CLKCTRL 0>;
			clock-names = "fck";
			#address-cells = <1>;
			#size-cells = <1>;
			ranges = <0x0 0x43400000 0x100000>;

			edma_tptc0: dma@0 {
				compatible = "ti,edma3-tptc";
				reg = <0 0x100000>;
				interrupts = <GIC_SPI 370 IRQ_TYPE_LEVEL_HIGH>;
				interrupt-names = "edma3_tcerrint";
			};
		};

		target-module@43500000 {
			compatible = "ti,sysc-omap4", "ti,sysc";
			reg = <0x43500000 0x4>;
			reg-names = "rev";
			clocks = <&l3main1_clkctrl DRA7_L3MAIN1_TPTC1_CLKCTRL 0>;
			clock-names = "fck";
			#address-cells = <1>;
			#size-cells = <1>;
			ranges = <0x0 0x43500000 0x100000>;

			edma_tptc1: dma@0 {
				compatible = "ti,edma3-tptc";
				reg = <0 0x100000>;
				interrupts = <GIC_SPI 371 IRQ_TYPE_LEVEL_HIGH>;
				interrupt-names = "edma3_tcerrint";
			};
		};

		dmm@4e000000 {
			compatible = "ti,omap5-dmm";
			reg = <0x4e000000 0x800>;
			interrupts = <GIC_SPI 108 IRQ_TYPE_LEVEL_HIGH>;
			ti,hwmods = "dmm";
		};

		target-module@40d01000 {
			compatible = "ti,sysc-omap2", "ti,sysc";
			reg = <0x40d01000 0x4>,
			      <0x40d01010 0x4>,
			      <0x40d01014 0x4>;
			reg-names = "rev", "sysc", "syss";
			ti,sysc-sidle = <SYSC_IDLE_FORCE>,
					<SYSC_IDLE_NO>,
					<SYSC_IDLE_SMART>;
			ti,sysc-mask = <(SYSC_OMAP2_CLOCKACTIVITY |
					 SYSC_OMAP2_SOFTRESET |
					 SYSC_OMAP2_AUTOIDLE)>;
			clocks = <&dsp1_clkctrl DRA7_DSP1_MMU0_DSP1_CLKCTRL 0>;
			clock-names = "fck";
			resets = <&prm_dsp1 1>;
			reset-names = "rstctrl";
			ranges = <0x0 0x40d01000 0x1000>;
			#size-cells = <1>;
			#address-cells = <1>;

			mmu0_dsp1: mmu@0 {
				compatible = "ti,dra7-dsp-iommu";
				reg = <0x0 0x100>;
				interrupts = <GIC_SPI 23 IRQ_TYPE_LEVEL_HIGH>;
				#iommu-cells = <0>;
				ti,syscon-mmuconfig = <&dsp1_system 0x0>;
			};
		};

		target-module@40d02000 {
			compatible = "ti,sysc-omap2", "ti,sysc";
			reg = <0x40d02000 0x4>,
			      <0x40d02010 0x4>,
			      <0x40d02014 0x4>;
			reg-names = "rev", "sysc", "syss";
			ti,sysc-sidle = <SYSC_IDLE_FORCE>,
					<SYSC_IDLE_NO>,
					<SYSC_IDLE_SMART>;
			ti,sysc-mask = <(SYSC_OMAP2_CLOCKACTIVITY |
					 SYSC_OMAP2_SOFTRESET |
					 SYSC_OMAP2_AUTOIDLE)>;
			clocks = <&dsp1_clkctrl DRA7_DSP1_MMU0_DSP1_CLKCTRL 0>;
			clock-names = "fck";
			resets = <&prm_dsp1 1>;
			reset-names = "rstctrl";
			ranges = <0x0 0x40d02000 0x1000>;
			#size-cells = <1>;
			#address-cells = <1>;

			mmu1_dsp1: mmu@0 {
				compatible = "ti,dra7-dsp-iommu";
				reg = <0x0 0x100>;
				interrupts = <GIC_SPI 145 IRQ_TYPE_LEVEL_HIGH>;
				#iommu-cells = <0>;
				ti,syscon-mmuconfig = <&dsp1_system 0x1>;
			};
		};

		target-module@58882000 {
			compatible = "ti,sysc-omap2", "ti,sysc";
			reg = <0x58882000 0x4>,
			      <0x58882010 0x4>,
			      <0x58882014 0x4>;
			reg-names = "rev", "sysc", "syss";
			ti,sysc-sidle = <SYSC_IDLE_FORCE>,
					<SYSC_IDLE_NO>,
					<SYSC_IDLE_SMART>;
			ti,sysc-mask = <(SYSC_OMAP2_CLOCKACTIVITY |
					 SYSC_OMAP2_SOFTRESET |
					 SYSC_OMAP2_AUTOIDLE)>;
			clocks = <&ipu1_clkctrl DRA7_IPU1_MMU_IPU1_CLKCTRL 0>;
			clock-names = "fck";
			resets = <&prm_ipu 2>;
			reset-names = "rstctrl";
			#address-cells = <1>;
			#size-cells = <1>;
			ranges = <0x0 0x58882000 0x100>;

			mmu_ipu1: mmu@0 {
				compatible = "ti,dra7-iommu";
				reg = <0x0 0x100>;
				interrupts = <GIC_SPI 395 IRQ_TYPE_LEVEL_HIGH>;
				#iommu-cells = <0>;
				ti,iommu-bus-err-back;
			};
		};

		target-module@55082000 {
			compatible = "ti,sysc-omap2", "ti,sysc";
			reg = <0x55082000 0x4>,
			      <0x55082010 0x4>,
			      <0x55082014 0x4>;
			reg-names = "rev", "sysc", "syss";
			ti,sysc-sidle = <SYSC_IDLE_FORCE>,
					<SYSC_IDLE_NO>,
					<SYSC_IDLE_SMART>;
			ti,sysc-mask = <(SYSC_OMAP2_CLOCKACTIVITY |
					 SYSC_OMAP2_SOFTRESET |
					 SYSC_OMAP2_AUTOIDLE)>;
			clocks = <&ipu2_clkctrl DRA7_IPU2_MMU_IPU2_CLKCTRL 0>;
			clock-names = "fck";
			resets = <&prm_core 2>;
			reset-names = "rstctrl";
			#address-cells = <1>;
			#size-cells = <1>;
			ranges = <0x0 0x55082000 0x100>;

			mmu_ipu2: mmu@0 {
				compatible = "ti,dra7-iommu";
				reg = <0x0 0x100>;
				interrupts = <GIC_SPI 396 IRQ_TYPE_LEVEL_HIGH>;
				#iommu-cells = <0>;
				ti,iommu-bus-err-back;
			};
		};

		abb_mpu: regulator-abb-mpu {
			compatible = "ti,abb-v3";
			regulator-name = "abb_mpu";
			#address-cells = <0>;
			#size-cells = <0>;
			clocks = <&sys_clkin1>;
			ti,settling-time = <50>;
			ti,clock-cycles = <16>;

			reg = <0x4ae07ddc 0x4>, <0x4ae07de0 0x4>,
			      <0x4ae06014 0x4>, <0x4a003b20 0xc>,
			      <0x4ae0c158 0x4>;
			reg-names = "setup-address", "control-address",
				    "int-address", "efuse-address",
				    "ldo-address";
			ti,tranxdone-status-mask = <0x80>;
			/* LDOVBBMPU_FBB_MUX_CTRL */
			ti,ldovbb-override-mask = <0x400>;
			/* LDOVBBMPU_FBB_VSET_OUT */
			ti,ldovbb-vset-mask = <0x1F>;

			/*
			 * NOTE: only FBB mode used but actual vset will
			 * determine final biasing
			 */
			ti,abb_info = <
			/*uV		ABB	efuse	rbb_m fbb_m	vset_m*/
			1060000		0	0x0	0 0x02000000 0x01F00000
			1160000		0	0x4	0 0x02000000 0x01F00000
			1210000		0	0x8	0 0x02000000 0x01F00000
			>;
		};

		abb_ivahd: regulator-abb-ivahd {
			compatible = "ti,abb-v3";
			regulator-name = "abb_ivahd";
			#address-cells = <0>;
			#size-cells = <0>;
			clocks = <&sys_clkin1>;
			ti,settling-time = <50>;
			ti,clock-cycles = <16>;

			reg = <0x4ae07e34 0x4>, <0x4ae07e24 0x4>,
			      <0x4ae06010 0x4>, <0x4a0025cc 0xc>,
			      <0x4a002470 0x4>;
			reg-names = "setup-address", "control-address",
				    "int-address", "efuse-address",
				    "ldo-address";
			ti,tranxdone-status-mask = <0x40000000>;
			/* LDOVBBIVA_FBB_MUX_CTRL */
			ti,ldovbb-override-mask = <0x400>;
			/* LDOVBBIVA_FBB_VSET_OUT */
			ti,ldovbb-vset-mask = <0x1F>;

			/*
			 * NOTE: only FBB mode used but actual vset will
			 * determine final biasing
			 */
			ti,abb_info = <
			/*uV		ABB	efuse	rbb_m fbb_m	vset_m*/
			1055000		0	0x0	0 0x02000000 0x01F00000
			1150000		0	0x4	0 0x02000000 0x01F00000
			1250000		0	0x8	0 0x02000000 0x01F00000
			>;
		};

		abb_dspeve: regulator-abb-dspeve {
			compatible = "ti,abb-v3";
			regulator-name = "abb_dspeve";
			#address-cells = <0>;
			#size-cells = <0>;
			clocks = <&sys_clkin1>;
			ti,settling-time = <50>;
			ti,clock-cycles = <16>;

			reg = <0x4ae07e30 0x4>, <0x4ae07e20 0x4>,
			      <0x4ae06010 0x4>, <0x4a0025e0 0xc>,
			      <0x4a00246c 0x4>;
			reg-names = "setup-address", "control-address",
				    "int-address", "efuse-address",
				    "ldo-address";
			ti,tranxdone-status-mask = <0x20000000>;
			/* LDOVBBDSPEVE_FBB_MUX_CTRL */
			ti,ldovbb-override-mask = <0x400>;
			/* LDOVBBDSPEVE_FBB_VSET_OUT */
			ti,ldovbb-vset-mask = <0x1F>;

			/*
			 * NOTE: only FBB mode used but actual vset will
			 * determine final biasing
			 */
			ti,abb_info = <
			/*uV		ABB	efuse	rbb_m fbb_m	vset_m*/
			1055000		0	0x0	0 0x02000000 0x01F00000
			1150000		0	0x4	0 0x02000000 0x01F00000
			1250000		0	0x8	0 0x02000000 0x01F00000
			>;
		};

		abb_gpu: regulator-abb-gpu {
			compatible = "ti,abb-v3";
			regulator-name = "abb_gpu";
			#address-cells = <0>;
			#size-cells = <0>;
			clocks = <&sys_clkin1>;
			ti,settling-time = <50>;
			ti,clock-cycles = <16>;

			reg = <0x4ae07de4 0x4>, <0x4ae07de8 0x4>,
			      <0x4ae06010 0x4>, <0x4a003b08 0xc>,
			      <0x4ae0c154 0x4>;
			reg-names = "setup-address", "control-address",
				    "int-address", "efuse-address",
				    "ldo-address";
			ti,tranxdone-status-mask = <0x10000000>;
			/* LDOVBBGPU_FBB_MUX_CTRL */
			ti,ldovbb-override-mask = <0x400>;
			/* LDOVBBGPU_FBB_VSET_OUT */
			ti,ldovbb-vset-mask = <0x1F>;

			/*
			 * NOTE: only FBB mode used but actual vset will
			 * determine final biasing
			 */
			ti,abb_info = <
			/*uV		ABB	efuse	rbb_m fbb_m	vset_m*/
			1090000		0	0x0	0 0x02000000 0x01F00000
			1210000		0	0x4	0 0x02000000 0x01F00000
			1280000		0	0x8	0 0x02000000 0x01F00000
			>;
		};

		qspi: spi@4b300000 {
			compatible = "ti,dra7xxx-qspi";
			reg = <0x4b300000 0x100>,
			      <0x5c000000 0x4000000>;
			reg-names = "qspi_base", "qspi_mmap";
			syscon-chipselects = <&scm_conf 0x558>;
			#address-cells = <1>;
			#size-cells = <0>;
			ti,hwmods = "qspi";
			clocks = <&l4per2_clkctrl DRA7_L4PER2_QSPI_CLKCTRL 25>;
			clock-names = "fck";
			num-cs = <4>;
			interrupts = <GIC_SPI 343 IRQ_TYPE_LEVEL_HIGH>;
			status = "disabled";
		};

		/* OCP2SCP3 */
		sata: sata@4a141100 {
			compatible = "snps,dwc-ahci";
			reg = <0x4a140000 0x1100>, <0x4a141100 0x7>;
			interrupts = <GIC_SPI 49 IRQ_TYPE_LEVEL_HIGH>;
			phys = <&sata_phy>;
			phy-names = "sata-phy";
			clocks = <&l3init_clkctrl DRA7_L3INIT_SATA_CLKCTRL 8>;
			ti,hwmods = "sata";
			ports-implemented = <0x1>;
		};

		/* OCP2SCP1 */
		/* IRQ for DWC3_3 and DWC3_4 need IRQ crossbar */
		gpmc: gpmc@50000000 {
			compatible = "ti,am3352-gpmc";
			ti,hwmods = "gpmc";
			reg = <0x50000000 0x37c>;      /* device IO registers */
			interrupts = <GIC_SPI 15 IRQ_TYPE_LEVEL_HIGH>;
			dmas = <&edma_xbar 4 0>;
			dma-names = "rxtx";
			gpmc,num-cs = <8>;
			gpmc,num-waitpins = <2>;
			#address-cells = <2>;
			#size-cells = <1>;
			interrupt-controller;
			#interrupt-cells = <2>;
			gpio-controller;
			#gpio-cells = <2>;
			status = "disabled";
		};

		target-module@56000000 {
			compatible = "ti,sysc-omap4", "ti,sysc";
			reg = <0x5600fe00 0x4>,
			      <0x5600fe10 0x4>;
			reg-names = "rev", "sysc";
			ti,sysc-midle = <SYSC_IDLE_FORCE>,
					<SYSC_IDLE_NO>,
					<SYSC_IDLE_SMART>;
			ti,sysc-sidle = <SYSC_IDLE_FORCE>,
					<SYSC_IDLE_NO>,
					<SYSC_IDLE_SMART>;
			clocks = <&gpu_clkctrl DRA7_GPU_CLKCTRL 0>;
			clock-names = "fck";
			#address-cells = <1>;
			#size-cells = <1>;
			ranges = <0 0x56000000 0x2000000>;
		};

		crossbar_mpu: crossbar@4a002a48 {
			compatible = "ti,irq-crossbar";
			reg = <0x4a002a48 0x130>;
			interrupt-controller;
			interrupt-parent = <&wakeupgen>;
			#interrupt-cells = <3>;
			ti,max-irqs = <160>;
			ti,max-crossbar-sources = <MAX_SOURCES>;
			ti,reg-size = <2>;
			ti,irqs-reserved = <0 1 2 3 5 6 131 132>;
			ti,irqs-skip = <10 133 139 140>;
			ti,irqs-safe-map = <0>;
		};

		target-module@58000000 {
			compatible = "ti,sysc-omap2", "ti,sysc";
			reg = <0x58000000 4>,
			      <0x58000014 4>;
			reg-names = "rev", "syss";
			ti,syss-mask = <1>;
			clocks = <&dss_clkctrl DRA7_DSS_CORE_CLKCTRL 0>,
				 <&dss_clkctrl DRA7_DSS_CORE_CLKCTRL 9>,
				 <&dss_clkctrl DRA7_DSS_CORE_CLKCTRL 10>,
				 <&dss_clkctrl DRA7_DSS_CORE_CLKCTRL 11>;
			clock-names = "fck", "hdmi_clk", "sys_clk", "tv_clk";
			#address-cells = <1>;
			#size-cells = <1>;
			ranges = <0 0x58000000 0x800000>;

			dss: dss@0 {
				compatible = "ti,dra7-dss";
				/* 'reg' defined in dra72x.dtsi and dra74x.dtsi */
				/* 'clocks' defined in dra72x.dtsi and dra74x.dtsi */
				status = "disabled";
				/* CTRL_CORE_DSS_PLL_CONTROL */
				syscon-pll-ctrl = <&scm_conf 0x538>;
				#address-cells = <1>;
				#size-cells = <1>;
				ranges = <0 0 0x800000>;

				target-module@1000 {
					compatible = "ti,sysc-omap2", "ti,sysc";
					reg = <0x1000 0x4>,
					      <0x1010 0x4>,
					      <0x1014 0x4>;
					reg-names = "rev", "sysc", "syss";
					ti,sysc-sidle = <SYSC_IDLE_FORCE>,
							<SYSC_IDLE_NO>,
							<SYSC_IDLE_SMART>;
					ti,sysc-midle = <SYSC_IDLE_FORCE>,
							<SYSC_IDLE_NO>,
							<SYSC_IDLE_SMART>;
					ti,sysc-mask = <(SYSC_OMAP2_CLOCKACTIVITY |
							 SYSC_OMAP2_ENAWAKEUP |
							 SYSC_OMAP2_SOFTRESET |
							 SYSC_OMAP2_AUTOIDLE)>;
					ti,syss-mask = <1>;
					clocks = <&dss_clkctrl DRA7_DSS_CORE_CLKCTRL 8>;
					clock-names = "fck";
					#address-cells = <1>;
					#size-cells = <1>;
					ranges = <0 0x1000 0x1000>;

					dispc@0 {
						compatible = "ti,dra7-dispc";
						reg = <0 0x1000>;
						interrupts = <GIC_SPI 20 IRQ_TYPE_LEVEL_HIGH>;
						clocks = <&dss_clkctrl DRA7_DSS_DSS_CORE_CLKCTRL 8>;
						clock-names = "fck";
						/* CTRL_CORE_SMA_SW_1 */
						syscon-pol = <&scm_conf 0x534>;
					};
				};

<<<<<<< HEAD
=======
				target-module@40000 {
					compatible = "ti,sysc-omap4", "ti,sysc";
					reg = <0x40000 0x4>,
					      <0x40010 0x4>;
					reg-names = "rev", "sysc";
					ti,sysc-sidle = <SYSC_IDLE_FORCE>,
							<SYSC_IDLE_NO>,
							<SYSC_IDLE_SMART>,
							<SYSC_IDLE_SMART_WKUP>;
					ti,sysc-mask = <(SYSC_OMAP4_SOFTRESET)>;
					clocks = <&dss_clkctrl DRA7_DSS_CORE_CLKCTRL 9>,
						 <&dss_clkctrl DRA7_DSS_CORE_CLKCTRL 8>;
					clock-names = "fck", "dss_clk";
					#address-cells = <1>;
					#size-cells = <1>;
					ranges = <0 0x40000 0x40000>;

					hdmi: encoder@0 {
						compatible = "ti,dra7-hdmi";
						reg = <0 0x200>,
						      <0x200 0x80>,
						      <0x300 0x80>,
						      <0x20000 0x19000>;
						reg-names = "wp", "pll", "phy", "core";
						interrupts = <GIC_SPI 96 IRQ_TYPE_LEVEL_HIGH>;
						status = "disabled";
						clocks = <&dss_clkctrl DRA7_DSS_DSS_CORE_CLKCTRL 9>,
							 <&dss_clkctrl DRA7_DSS_DSS_CORE_CLKCTRL 10>;
						clock-names = "fck", "sys_clk";
						dmas = <&sdma_xbar 76>;
						dma-names = "audio_tx";
					};
				};
			};
		};

>>>>>>> 04d5ce62
		aes1_target: target-module@4b500000 {
			compatible = "ti,sysc-omap2", "ti,sysc";
			reg = <0x4b500080 0x4>,
			      <0x4b500084 0x4>,
			      <0x4b500088 0x4>;
			reg-names = "rev", "sysc", "syss";
			ti,sysc-mask = <(SYSC_OMAP2_SOFTRESET |
					 SYSC_OMAP2_AUTOIDLE)>;
			ti,sysc-sidle = <SYSC_IDLE_FORCE>,
					<SYSC_IDLE_NO>,
					<SYSC_IDLE_SMART>,
					<SYSC_IDLE_SMART_WKUP>;
			ti,syss-mask = <1>;
			/* Domains (P, C): per_pwrdm, l4sec_clkdm */
			clocks = <&l4sec_clkctrl DRA7_L4SEC_AES1_CLKCTRL 0>;
			clock-names = "fck";
			#address-cells = <1>;
			#size-cells = <1>;
			ranges = <0x0 0x4b500000 0x1000>;

			aes1: aes@0 {
				compatible = "ti,omap4-aes";
				reg = <0 0xa0>;
				interrupts = <GIC_SPI 80 IRQ_TYPE_LEVEL_HIGH>;
				dmas = <&edma_xbar 111 0>, <&edma_xbar 110 0>;
				dma-names = "tx", "rx";
				clocks = <&l3_iclk_div>;
				clock-names = "fck";
			};
		};

		aes2_target: target-module@4b700000 {
			compatible = "ti,sysc-omap2", "ti,sysc";
			reg = <0x4b700080 0x4>,
			      <0x4b700084 0x4>,
			      <0x4b700088 0x4>;
			reg-names = "rev", "sysc", "syss";
			ti,sysc-mask = <(SYSC_OMAP2_SOFTRESET |
					 SYSC_OMAP2_AUTOIDLE)>;
			ti,sysc-sidle = <SYSC_IDLE_FORCE>,
					<SYSC_IDLE_NO>,
					<SYSC_IDLE_SMART>,
					<SYSC_IDLE_SMART_WKUP>;
			ti,syss-mask = <1>;
			/* Domains (P, C): per_pwrdm, l4sec_clkdm */
			clocks = <&l4sec_clkctrl DRA7_L4SEC_AES2_CLKCTRL 0>;
			clock-names = "fck";
			#address-cells = <1>;
			#size-cells = <1>;
			ranges = <0x0 0x4b700000 0x1000>;

			aes2: aes@0 {
				compatible = "ti,omap4-aes";
				reg = <0 0xa0>;
				interrupts = <GIC_SPI 59 IRQ_TYPE_LEVEL_HIGH>;
				dmas = <&edma_xbar 114 0>, <&edma_xbar 113 0>;
				dma-names = "tx", "rx";
				clocks = <&l3_iclk_div>;
				clock-names = "fck";
			};
		};

		sham_target: target-module@4b101000 {
			compatible = "ti,sysc-omap3-sham", "ti,sysc";
			reg = <0x4b101100 0x4>,
			      <0x4b101110 0x4>,
			      <0x4b101114 0x4>;
			reg-names = "rev", "sysc", "syss";
			ti,sysc-mask = <(SYSC_OMAP2_SOFTRESET |
					 SYSC_OMAP2_AUTOIDLE)>;
			ti,sysc-sidle = <SYSC_IDLE_FORCE>,
					<SYSC_IDLE_NO>,
					<SYSC_IDLE_SMART>;
			ti,syss-mask = <1>;
			/* Domains (P, C): l4per_pwrdm, l4sec_clkdm */
			clocks = <&l4sec_clkctrl DRA7_L4SEC_SHAM_CLKCTRL 0>;
			clock-names = "fck";
			#address-cells = <1>;
			#size-cells = <1>;
			ranges = <0x0 0x4b101000 0x1000>;

			sham: sham@0 {
				compatible = "ti,omap5-sham";
				reg = <0 0x300>;
				interrupts = <GIC_SPI 46 IRQ_TYPE_LEVEL_HIGH>;
				dmas = <&edma_xbar 119 0>;
				dma-names = "rx";
				clocks = <&l3_iclk_div>;
				clock-names = "fck";
			};
		};

		opp_supply_mpu: opp-supply@4a003b20 {
			compatible = "ti,omap5-opp-supply";
			reg = <0x4a003b20 0xc>;
			ti,efuse-settings = <
			/* uV   offset */
			1060000 0x0
			1160000 0x4
			1210000 0x8
			>;
			ti,absolute-max-voltage-uv = <1500000>;
		};

	};

	thermal_zones: thermal-zones {
		#include "omap4-cpu-thermal.dtsi"
		#include "omap5-gpu-thermal.dtsi"
		#include "omap5-core-thermal.dtsi"
		#include "dra7-dspeve-thermal.dtsi"
		#include "dra7-iva-thermal.dtsi"
	};

};

&cpu_thermal {
	polling-delay = <500>; /* milliseconds */
	coefficients = <0 2000>;
};

&gpu_thermal {
	coefficients = <0 2000>;
};

&core_thermal {
	coefficients = <0 2000>;
};

&dspeve_thermal {
	coefficients = <0 2000>;
};

&iva_thermal {
	coefficients = <0 2000>;
};

&cpu_crit {
	temperature = <120000>; /* milli Celsius */
};

&core_crit {
	temperature = <120000>; /* milli Celsius */
};

&gpu_crit {
	temperature = <120000>; /* milli Celsius */
};

&dspeve_crit {
	temperature = <120000>; /* milli Celsius */
};

&iva_crit {
	temperature = <120000>; /* milli Celsius */
};

#include "dra7-l4.dtsi"
#include "dra7xx-clocks.dtsi"

&prm {
	prm_dsp1: prm@400 {
		compatible = "ti,dra7-prm-inst", "ti,omap-prm-inst";
		reg = <0x400 0x100>;
		#reset-cells = <1>;
	};

	prm_ipu: prm@500 {
		compatible = "ti,dra7-prm-inst", "ti,omap-prm-inst";
		reg = <0x500 0x100>;
		#reset-cells = <1>;
	};

	prm_core: prm@700 {
		compatible = "ti,dra7-prm-inst", "ti,omap-prm-inst";
		reg = <0x700 0x100>;
		#reset-cells = <1>;
	};

	prm_iva: prm@f00 {
		compatible = "ti,dra7-prm-inst", "ti,omap-prm-inst";
		reg = <0xf00 0x100>;
	};

	prm_dsp2: prm@1b00 {
		compatible = "ti,dra7-prm-inst", "ti,omap-prm-inst";
		reg = <0x1b00 0x40>;
		#reset-cells = <1>;
	};

	prm_eve1: prm@1b40 {
		compatible = "ti,dra7-prm-inst", "ti,omap-prm-inst";
		reg = <0x1b40 0x40>;
	};

	prm_eve2: prm@1b80 {
		compatible = "ti,dra7-prm-inst", "ti,omap-prm-inst";
		reg = <0x1b80 0x40>;
	};

	prm_eve3: prm@1bc0 {
		compatible = "ti,dra7-prm-inst", "ti,omap-prm-inst";
		reg = <0x1bc0 0x40>;
	};

	prm_eve4: prm@1c00 {
		compatible = "ti,dra7-prm-inst", "ti,omap-prm-inst";
		reg = <0x1c00 0x60>;
	};
};<|MERGE_RESOLUTION|>--- conflicted
+++ resolved
@@ -186,7 +186,6 @@
 				device_type = "pci";
 				ranges = <0x81000000 0 0          0x03000 0 0x00010000
 					  0x82000000 0 0x20013000 0x13000 0 0xffed000>;
-				dma-ranges = <0x02000000 0x0 0x00000000 0x00000000 0x1 0x00000000>;
 				bus-range = <0x00 0xff>;
 				#interrupt-cells = <1>;
 				num-lanes = <1>;
@@ -242,7 +241,6 @@
 				device_type = "pci";
 				ranges = <0x81000000 0 0          0x03000 0 0x00010000
 					  0x82000000 0 0x30013000 0x13000 0 0xffed000>;
-				dma-ranges = <0x02000000 0x0 0x00000000 0x00000000 0x1 0x00000000>;
 				bus-range = <0x00 0xff>;
 				#interrupt-cells = <1>;
 				num-lanes = <1>;
@@ -800,8 +798,6 @@
 					};
 				};
 
-<<<<<<< HEAD
-=======
 				target-module@40000 {
 					compatible = "ti,sysc-omap4", "ti,sysc";
 					reg = <0x40000 0x4>,
@@ -838,7 +834,6 @@
 			};
 		};
 
->>>>>>> 04d5ce62
 		aes1_target: target-module@4b500000 {
 			compatible = "ti,sysc-omap2", "ti,sysc";
 			reg = <0x4b500080 0x4>,
