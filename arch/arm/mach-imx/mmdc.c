--- conflicted
+++ resolved
@@ -103,12 +103,8 @@
 	struct device *dev;
 	struct perf_event *mmdc_events[MMDC_NUM_COUNTERS];
 	struct hlist_node node;
-<<<<<<< HEAD
 	const struct fsl_mmdc_devtype_data *devtype_data;
-=======
-	struct fsl_mmdc_devtype_data *devtype_data;
 	struct clk *mmdc_ipg_clk;
->>>>>>> 5aa003b3
 };
 
 /*
