--- conflicted
+++ resolved
@@ -20,17 +20,11 @@
 
 config AT91_SAM9_ALT_RESET
 	bool
-<<<<<<< HEAD
+	default !ARCH_AT91X40
 
 config AT91_SAM9G45_RESET
 	bool
-=======
 	default !ARCH_AT91X40
-
-config AT91_SAM9G45_RESET
-	bool
-	default !ARCH_AT91X40
->>>>>>> e9676695
 
 menu "Atmel AT91 System-on-Chip"
 
@@ -53,7 +47,6 @@
 	select HAVE_AT91_USART4
 	select HAVE_AT91_USART5
 	select HAVE_NET_MACB
-	select AT91_SAM9_ALT_RESET
 
 config ARCH_AT91SAM9261
 	bool "AT91SAM9261"
@@ -61,7 +54,6 @@
 	select GENERIC_CLOCKEVENTS
 	select HAVE_FB_ATMEL
 	select HAVE_AT91_DBGU0
-	select AT91_SAM9_ALT_RESET
 
 config ARCH_AT91SAM9G10
 	bool "AT91SAM9G10"
@@ -69,7 +61,6 @@
 	select GENERIC_CLOCKEVENTS
 	select HAVE_AT91_DBGU0
 	select HAVE_FB_ATMEL
-	select AT91_SAM9_ALT_RESET
 
 config ARCH_AT91SAM9263
 	bool "AT91SAM9263"
@@ -78,7 +69,6 @@
 	select HAVE_FB_ATMEL
 	select HAVE_NET_MACB
 	select HAVE_AT91_DBGU1
-	select AT91_SAM9_ALT_RESET
 
 config ARCH_AT91SAM9RL
 	bool "AT91SAM9RL"
@@ -87,7 +77,6 @@
 	select HAVE_AT91_USART3
 	select HAVE_FB_ATMEL
 	select HAVE_AT91_DBGU0
-	select AT91_SAM9_ALT_RESET
 
 config ARCH_AT91SAM9G20
 	bool "AT91SAM9G20"
@@ -98,7 +87,6 @@
 	select HAVE_AT91_USART4
 	select HAVE_AT91_USART5
 	select HAVE_NET_MACB
-	select AT91_SAM9_ALT_RESET
 
 config ARCH_AT91SAM9G45
 	bool "AT91SAM9G45"
@@ -108,7 +96,6 @@
 	select HAVE_FB_ATMEL
 	select HAVE_NET_MACB
 	select HAVE_AT91_DBGU1
-	select AT91_SAM9G45_RESET
 
 config ARCH_AT91SAM9X5
 	bool "AT91SAM9x5 family"
@@ -116,12 +103,7 @@
 	select GENERIC_CLOCKEVENTS
 	select HAVE_FB_ATMEL
 	select HAVE_NET_MACB
-<<<<<<< HEAD
-	select HAVE_AT91_DBGU1
-	select AT91_SAM9G45_RESET
-=======
-	select HAVE_AT91_DBGU0
->>>>>>> e9676695
+	select HAVE_AT91_DBGU0
 
 config ARCH_AT91X40
 	bool "AT91x40"
