/*
 * External Interrupt Controller on Spider South Bridge
 *
 * (C) Copyright IBM Deutschland Entwicklung GmbH 2005
 *
 * Author: Arnd Bergmann <arndb@de.ibm.com>
 *
 * This program is free software; you can redistribute it and/or modify
 * it under the terms of the GNU General Public License as published by
 * the Free Software Foundation; either version 2, or (at your option)
 * any later version.
 *
 * This program is distributed in the hope that it will be useful,
 * but WITHOUT ANY WARRANTY; without even the implied warranty of
 * MERCHANTABILITY or FITNESS FOR A PARTICULAR PURPOSE.  See the
 * GNU General Public License for more details.
 *
 * You should have received a copy of the GNU General Public License
 * along with this program; if not, write to the Free Software
 * Foundation, Inc., 675 Mass Ave, Cambridge, MA 02139, USA.
 */

#include <linux/interrupt.h>
#include <linux/irq.h>
#include <linux/ioport.h>

#include <asm/pgtable.h>
#include <asm/prom.h>
#include <asm/io.h>

#include "interrupt.h"

/* register layout taken from Spider spec, table 7.4-4 */
enum {
	TIR_DEN		= 0x004, /* Detection Enable Register */
	TIR_MSK		= 0x084, /* Mask Level Register */
	TIR_EDC		= 0x0c0, /* Edge Detection Clear Register */
	TIR_PNDA	= 0x100, /* Pending Register A */
	TIR_PNDB	= 0x104, /* Pending Register B */
	TIR_CS		= 0x144, /* Current Status Register */
	TIR_LCSA	= 0x150, /* Level Current Status Register A */
	TIR_LCSB	= 0x154, /* Level Current Status Register B */
	TIR_LCSC	= 0x158, /* Level Current Status Register C */
	TIR_LCSD	= 0x15c, /* Level Current Status Register D */
	TIR_CFGA	= 0x200, /* Setting Register A0 */
	TIR_CFGB	= 0x204, /* Setting Register B0 */
			/* 0x208 ... 0x3ff Setting Register An/Bn */
	TIR_PPNDA	= 0x400, /* Packet Pending Register A */
	TIR_PPNDB	= 0x404, /* Packet Pending Register B */
	TIR_PIERA	= 0x408, /* Packet Output Error Register A */
	TIR_PIERB	= 0x40c, /* Packet Output Error Register B */
	TIR_PIEN	= 0x444, /* Packet Output Enable Register */
	TIR_PIPND	= 0x454, /* Packet Output Pending Register */
	TIRDID		= 0x484, /* Spider Device ID Register */
	REISTIM		= 0x500, /* Reissue Command Timeout Time Setting */
	REISTIMEN	= 0x504, /* Reissue Command Timeout Setting */
	REISWAITEN	= 0x508, /* Reissue Wait Control*/
};

#define SPIDER_CHIP_COUNT	4
#define SPIDER_SRC_COUNT	64
#define SPIDER_IRQ_INVALID	63

struct spider_pic {
	struct irq_host		*host;
	void __iomem		*regs;
	unsigned int		node_id;
};
static struct spider_pic spider_pics[SPIDER_CHIP_COUNT];

static struct spider_pic *spider_irq_data_to_pic(struct irq_data *d)
{
	return irq_data_get_irq_chip_data(d);
}

static void __iomem *spider_get_irq_config(struct spider_pic *pic,
					   unsigned int src)
{
	return pic->regs + TIR_CFGA + 8 * src;
}

static void spider_unmask_irq(struct irq_data *d)
{
<<<<<<< HEAD
	struct spider_pic *pic = spider_virq_to_pic(d->irq);
	void __iomem *cfg = spider_get_irq_config(pic, irq_map[d->irq].hwirq);
=======
	struct spider_pic *pic = spider_irq_data_to_pic(d);
	void __iomem *cfg = spider_get_irq_config(pic, irqd_to_hwirq(d));
>>>>>>> d762f438

	out_be32(cfg, in_be32(cfg) | 0x30000000u);
}

static void spider_mask_irq(struct irq_data *d)
{
<<<<<<< HEAD
	struct spider_pic *pic = spider_virq_to_pic(d->irq);
	void __iomem *cfg = spider_get_irq_config(pic, irq_map[d->irq].hwirq);
=======
	struct spider_pic *pic = spider_irq_data_to_pic(d);
	void __iomem *cfg = spider_get_irq_config(pic, irqd_to_hwirq(d));
>>>>>>> d762f438

	out_be32(cfg, in_be32(cfg) & ~0x30000000u);
}

static void spider_ack_irq(struct irq_data *d)
{
<<<<<<< HEAD
	struct spider_pic *pic = spider_virq_to_pic(d->irq);
	unsigned int src = irq_map[d->irq].hwirq;
=======
	struct spider_pic *pic = spider_irq_data_to_pic(d);
	unsigned int src = irqd_to_hwirq(d);
>>>>>>> d762f438

	/* Reset edge detection logic if necessary
	 */
	if (irqd_is_level_type(d))
		return;

	/* Only interrupts 47 to 50 can be set to edge */
	if (src < 47 || src > 50)
		return;

	/* Perform the clear of the edge logic */
	out_be32(pic->regs + TIR_EDC, 0x100 | (src & 0xf));
}

static int spider_set_irq_type(struct irq_data *d, unsigned int type)
{
	unsigned int sense = type & IRQ_TYPE_SENSE_MASK;
<<<<<<< HEAD
	struct spider_pic *pic = spider_virq_to_pic(d->irq);
	unsigned int hw = irq_map[d->irq].hwirq;
=======
	struct spider_pic *pic = spider_irq_data_to_pic(d);
	unsigned int hw = irqd_to_hwirq(d);
>>>>>>> d762f438
	void __iomem *cfg = spider_get_irq_config(pic, hw);
	u32 old_mask;
	u32 ic;

	/* Note that only level high is supported for most interrupts */
	if (sense != IRQ_TYPE_NONE && sense != IRQ_TYPE_LEVEL_HIGH &&
	    (hw < 47 || hw > 50))
		return -EINVAL;

	/* Decode sense type */
	switch(sense) {
	case IRQ_TYPE_EDGE_RISING:
		ic = 0x3;
		break;
	case IRQ_TYPE_EDGE_FALLING:
		ic = 0x2;
		break;
	case IRQ_TYPE_LEVEL_LOW:
		ic = 0x0;
		break;
	case IRQ_TYPE_LEVEL_HIGH:
	case IRQ_TYPE_NONE:
		ic = 0x1;
		break;
	default:
		return -EINVAL;
	}

	/* Configure the source. One gross hack that was there before and
	 * that I've kept around is the priority to the BE which I set to
	 * be the same as the interrupt source number. I don't know wether
	 * that's supposed to make any kind of sense however, we'll have to
	 * decide that, but for now, I'm not changing the behaviour.
	 */
	old_mask = in_be32(cfg) & 0x30000000u;
	out_be32(cfg, old_mask | (ic << 24) | (0x7 << 16) |
		 (pic->node_id << 4) | 0xe);
	out_be32(cfg + 4, (0x2 << 16) | (hw & 0xff));

	return 0;
}

static struct irq_chip spider_pic = {
	.name = "SPIDER",
	.irq_unmask = spider_unmask_irq,
	.irq_mask = spider_mask_irq,
	.irq_ack = spider_ack_irq,
	.irq_set_type = spider_set_irq_type,
};

static int spider_host_map(struct irq_host *h, unsigned int virq,
			irq_hw_number_t hw)
{
<<<<<<< HEAD
=======
	irq_set_chip_data(virq, h->host_data);
>>>>>>> d762f438
	irq_set_chip_and_handler(virq, &spider_pic, handle_level_irq);

	/* Set default irq type */
	irq_set_irq_type(virq, IRQ_TYPE_NONE);

	return 0;
}

static int spider_host_xlate(struct irq_host *h, struct device_node *ct,
			   const u32 *intspec, unsigned int intsize,
			   irq_hw_number_t *out_hwirq, unsigned int *out_flags)

{
	/* Spider interrupts have 2 cells, first is the interrupt source,
	 * second, well, I don't know for sure yet ... We mask the top bits
	 * because old device-trees encode a node number in there
	 */
	*out_hwirq = intspec[0] & 0x3f;
	*out_flags = IRQ_TYPE_LEVEL_HIGH;
	return 0;
}

static struct irq_host_ops spider_host_ops = {
	.map = spider_host_map,
	.xlate = spider_host_xlate,
};

static void spider_irq_cascade(unsigned int irq, struct irq_desc *desc)
{
	struct irq_chip *chip = irq_desc_get_chip(desc);
	struct spider_pic *pic = irq_desc_get_handler_data(desc);
	unsigned int cs, virq;

	cs = in_be32(pic->regs + TIR_CS) >> 24;
	if (cs == SPIDER_IRQ_INVALID)
		virq = NO_IRQ;
	else
		virq = irq_linear_revmap(pic->host, cs);

	if (virq != NO_IRQ)
		generic_handle_irq(virq);

	chip->irq_eoi(&desc->irq_data);
}

/* For hooking up the cascace we have a problem. Our device-tree is
 * crap and we don't know on which BE iic interrupt we are hooked on at
 * least not the "standard" way. We can reconstitute it based on two
 * informations though: which BE node we are connected to and wether
 * we are connected to IOIF0 or IOIF1. Right now, we really only care
 * about the IBM cell blade and we know that its firmware gives us an
 * interrupt-map property which is pretty strange.
 */
static unsigned int __init spider_find_cascade_and_node(struct spider_pic *pic)
{
	unsigned int virq;
	const u32 *imap, *tmp;
	int imaplen, intsize, unit;
	struct device_node *iic;

	/* First, we check wether we have a real "interrupts" in the device
	 * tree in case the device-tree is ever fixed
	 */
	struct of_irq oirq;
	if (of_irq_map_one(pic->host->of_node, 0, &oirq) == 0) {
		virq = irq_create_of_mapping(oirq.controller, oirq.specifier,
					     oirq.size);
		return virq;
	}

	/* Now do the horrible hacks */
	tmp = of_get_property(pic->host->of_node, "#interrupt-cells", NULL);
	if (tmp == NULL)
		return NO_IRQ;
	intsize = *tmp;
	imap = of_get_property(pic->host->of_node, "interrupt-map", &imaplen);
	if (imap == NULL || imaplen < (intsize + 1))
		return NO_IRQ;
	iic = of_find_node_by_phandle(imap[intsize]);
	if (iic == NULL)
		return NO_IRQ;
	imap += intsize + 1;
	tmp = of_get_property(iic, "#interrupt-cells", NULL);
	if (tmp == NULL) {
		of_node_put(iic);
		return NO_IRQ;
	}
	intsize = *tmp;
	/* Assume unit is last entry of interrupt specifier */
	unit = imap[intsize - 1];
	/* Ok, we have a unit, now let's try to get the node */
	tmp = of_get_property(iic, "ibm,interrupt-server-ranges", NULL);
	if (tmp == NULL) {
		of_node_put(iic);
		return NO_IRQ;
	}
	/* ugly as hell but works for now */
	pic->node_id = (*tmp) >> 1;
	of_node_put(iic);

	/* Ok, now let's get cracking. You may ask me why I just didn't match
	 * the iic host from the iic OF node, but that way I'm still compatible
	 * with really really old old firmwares for which we don't have a node
	 */
	/* Manufacture an IIC interrupt number of class 2 */
	virq = irq_create_mapping(NULL,
				  (pic->node_id << IIC_IRQ_NODE_SHIFT) |
				  (2 << IIC_IRQ_CLASS_SHIFT) |
				  unit);
	if (virq == NO_IRQ)
		printk(KERN_ERR "spider_pic: failed to map cascade !");
	return virq;
}


static void __init spider_init_one(struct device_node *of_node, int chip,
				   unsigned long addr)
{
	struct spider_pic *pic = &spider_pics[chip];
	int i, virq;

	/* Map registers */
	pic->regs = ioremap(addr, 0x1000);
	if (pic->regs == NULL)
		panic("spider_pic: can't map registers !");

	/* Allocate a host */
	pic->host = irq_alloc_host(of_node, IRQ_HOST_MAP_LINEAR,
				   SPIDER_SRC_COUNT, &spider_host_ops,
				   SPIDER_IRQ_INVALID);
	if (pic->host == NULL)
		panic("spider_pic: can't allocate irq host !");
	pic->host->host_data = pic;

	/* Go through all sources and disable them */
	for (i = 0; i < SPIDER_SRC_COUNT; i++) {
		void __iomem *cfg = pic->regs + TIR_CFGA + 8 * i;
		out_be32(cfg, in_be32(cfg) & ~0x30000000u);
	}

	/* do not mask any interrupts because of level */
	out_be32(pic->regs + TIR_MSK, 0x0);

	/* enable interrupt packets to be output */
	out_be32(pic->regs + TIR_PIEN, in_be32(pic->regs + TIR_PIEN) | 0x1);

	/* Hook up the cascade interrupt to the iic and nodeid */
	virq = spider_find_cascade_and_node(pic);
	if (virq == NO_IRQ)
		return;
	irq_set_handler_data(virq, pic);
	irq_set_chained_handler(virq, spider_irq_cascade);

	printk(KERN_INFO "spider_pic: node %d, addr: 0x%lx %s\n",
	       pic->node_id, addr, of_node->full_name);

	/* Enable the interrupt detection enable bit. Do this last! */
	out_be32(pic->regs + TIR_DEN, in_be32(pic->regs + TIR_DEN) | 0x1);
}

void __init spider_init_IRQ(void)
{
	struct resource r;
	struct device_node *dn;
	int chip = 0;

	/* XXX node numbers are totally bogus. We _hope_ we get the device
	 * nodes in the right order here but that's definitely not guaranteed,
	 * we need to get the node from the device tree instead.
	 * There is currently no proper property for it (but our whole
	 * device-tree is bogus anyway) so all we can do is pray or maybe test
	 * the address and deduce the node-id
	 */
	for (dn = NULL;
	     (dn = of_find_node_by_name(dn, "interrupt-controller"));) {
		if (of_device_is_compatible(dn, "CBEA,platform-spider-pic")) {
			if (of_address_to_resource(dn, 0, &r)) {
				printk(KERN_WARNING "spider-pic: Failed\n");
				continue;
			}
		} else if (of_device_is_compatible(dn, "sti,platform-spider-pic")
			   && (chip < 2)) {
			static long hard_coded_pics[] =
				{ 0x24000008000ul, 0x34000008000ul};
			r.start = hard_coded_pics[chip];
		} else
			continue;
		spider_init_one(dn, chip++, r.start);
	}
}<|MERGE_RESOLUTION|>--- conflicted
+++ resolved
@@ -81,39 +81,24 @@
 
 static void spider_unmask_irq(struct irq_data *d)
 {
-<<<<<<< HEAD
-	struct spider_pic *pic = spider_virq_to_pic(d->irq);
-	void __iomem *cfg = spider_get_irq_config(pic, irq_map[d->irq].hwirq);
-=======
 	struct spider_pic *pic = spider_irq_data_to_pic(d);
 	void __iomem *cfg = spider_get_irq_config(pic, irqd_to_hwirq(d));
->>>>>>> d762f438
 
 	out_be32(cfg, in_be32(cfg) | 0x30000000u);
 }
 
 static void spider_mask_irq(struct irq_data *d)
 {
-<<<<<<< HEAD
-	struct spider_pic *pic = spider_virq_to_pic(d->irq);
-	void __iomem *cfg = spider_get_irq_config(pic, irq_map[d->irq].hwirq);
-=======
 	struct spider_pic *pic = spider_irq_data_to_pic(d);
 	void __iomem *cfg = spider_get_irq_config(pic, irqd_to_hwirq(d));
->>>>>>> d762f438
 
 	out_be32(cfg, in_be32(cfg) & ~0x30000000u);
 }
 
 static void spider_ack_irq(struct irq_data *d)
 {
-<<<<<<< HEAD
-	struct spider_pic *pic = spider_virq_to_pic(d->irq);
-	unsigned int src = irq_map[d->irq].hwirq;
-=======
 	struct spider_pic *pic = spider_irq_data_to_pic(d);
 	unsigned int src = irqd_to_hwirq(d);
->>>>>>> d762f438
 
 	/* Reset edge detection logic if necessary
 	 */
@@ -131,13 +116,8 @@
 static int spider_set_irq_type(struct irq_data *d, unsigned int type)
 {
 	unsigned int sense = type & IRQ_TYPE_SENSE_MASK;
-<<<<<<< HEAD
-	struct spider_pic *pic = spider_virq_to_pic(d->irq);
-	unsigned int hw = irq_map[d->irq].hwirq;
-=======
 	struct spider_pic *pic = spider_irq_data_to_pic(d);
 	unsigned int hw = irqd_to_hwirq(d);
->>>>>>> d762f438
 	void __iomem *cfg = spider_get_irq_config(pic, hw);
 	u32 old_mask;
 	u32 ic;
@@ -191,10 +171,7 @@
 static int spider_host_map(struct irq_host *h, unsigned int virq,
 			irq_hw_number_t hw)
 {
-<<<<<<< HEAD
-=======
 	irq_set_chip_data(virq, h->host_data);
->>>>>>> d762f438
 	irq_set_chip_and_handler(virq, &spider_pic, handle_level_irq);
 
 	/* Set default irq type */
