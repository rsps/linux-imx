# SPDX-License-Identifier: GPL-2.0
dtb-$(CONFIG_ARCH_LAYERSCAPE) += fsl-ls1012a-frdm.dtb
dtb-$(CONFIG_ARCH_LAYERSCAPE) += fsl-ls1012a-qds.dtb
dtb-$(CONFIG_ARCH_LAYERSCAPE) += fsl-ls1012a-rdb.dtb
dtb-$(CONFIG_ARCH_LAYERSCAPE) += fsl-ls1043a-qds.dtb
dtb-$(CONFIG_ARCH_LAYERSCAPE) += fsl-ls1043a-rdb.dtb
dtb-$(CONFIG_ARCH_LAYERSCAPE) += fsl-ls1046a-qds.dtb
dtb-$(CONFIG_ARCH_LAYERSCAPE) += fsl-ls1046a-rdb.dtb
dtb-$(CONFIG_ARCH_LAYERSCAPE) += fsl-ls1088a-qds.dtb
dtb-$(CONFIG_ARCH_LAYERSCAPE) += fsl-ls1088a-rdb.dtb
dtb-$(CONFIG_ARCH_LAYERSCAPE) += fsl-ls2080a-qds.dtb
dtb-$(CONFIG_ARCH_LAYERSCAPE) += fsl-ls2080a-rdb.dtb
dtb-$(CONFIG_ARCH_LAYERSCAPE) += fsl-ls2080a-simu.dtb
dtb-$(CONFIG_ARCH_LAYERSCAPE) += fsl-ls2088a-qds.dtb
dtb-$(CONFIG_ARCH_LAYERSCAPE) += fsl-ls2088a-rdb.dtb
 
dtb-$(CONFIG_ARCH_FSL_IMX8QM) += fsl-imx8qm-lpddr4-arm2.dtb \
				 fsl-imx8qm-lpddr4-arm2-dom0.dtb \
				 fsl-imx8qm-lpddr4-arm2-domu.dtb \
				 fsl-imx8qm-ddr4-arm2.dtb \
				 fsl-imx8qm-ddr4-arm2-hdmi.dtb \
				 fsl-imx8qm-lpddr4-arm2_ca53.dtb \
				 fsl-imx8qm-lpddr4-arm2_ca72.dtb \
				 fsl-imx8qm-mek.dtb \
				 fsl-imx8qm-mek-car.dtb \
				 fsl-imx8qm-mek-car2.dtb \
				 fsl-imx8qm-mek-rpmsg.dtb \
				 fsl-imx8qm-mek-dsp.dtb \
				 fsl-imx8qm-mek-ov5640.dtb \
				 fsl-imx8qm-mek_ca53.dtb \
				 fsl-imx8qm-mek_ca72.dtb \
				 fsl-imx8qm-mek-hdmi.dtb \
				 fsl-imx8qm-mek-hdmi-in.dtb \
				 fsl-imx8qm-mek-dsi-rm67191.dtb \
				 fsl-imx8qm-mek-enet2-tja1100.dtb \
				 fsl-imx8qm-mek-jdi-wuxga-lvds1-panel.dtb \
				 fsl-imx8qm-mek-dom0.dtb \
				 fsl-imx8qm-mek-dom0-dpu2.dtb \
				 fsl-imx8qm-mek-domu.dtb \
				 fsl-imx8qm-mek-domu-car.dtb \
				 fsl-imx8qm-mek-domu-dpu1.dtb \
				 fsl-imx8qm-mek-domu-dpu1-hdmi.dtb \
				 fsl-imx8qm-mek-root.dtb \
				 fsl-imx8qm-mek-inmate.dtb \
				 fsl-imx8qm-lpddr4-arm2-dp.dtb \
				 fsl-imx8qm-lpddr4-arm2-hdmi.dtb \
				 fsl-imx8qm-lpddr4-arm2-hdmi-in.dtb \
				 fsl-imx8qm-lpddr4-arm2-8cam.dtb \
				 fsl-imx8qm-lpddr4-arm2-it6263-dual-channel.dtb \
				 fsl-imx8qm-lpddr4-arm2-jdi-wuxga-lvds1-panel.dtb \
				 fsl-imx8qm-lpddr4-arm2-lpspi.dtb \
				 fsl-imx8qm-lpddr4-arm2-lpspi-slave.dtb \
				 fsl-imx8qm-lpddr4-arm2-spdif.dtb \
				 fsl-imx8qm-lpddr4-arm2-mqs.dtb \
				 fsl-imx8qm-lpddr4-arm2-usb3.dtb \
				 fsl-imx8qm-lpddr4-arm2-dsi-rm67191.dtb \
				 fsl-imx8qm-lpddr4-arm2-enet2-tja1100.dtb \
				 fsl-imx8qm-lpddr4-arm2-hsic.dtb \
				 fsl-imx8dm-lpddr4-arm2.dtb \
				 fsl-imx8qp-lpddr4-arm2.dtb \
				 fsl-imx8qm-lpddr4-arm2-dp-dig-pll.dtb
dtb-$(CONFIG_ARCH_FSL_IMX8QXP) += fsl-imx8qxp-lpddr4-arm2.dtb \
				  fsl-imx8qxp-mek.dtb \
				  fsl-imx8qxp-mek-car.dtb \
				  fsl-imx8qxp-mek-car2.dtb \
				  fsl-imx8qxp-mek-rpmsg.dtb \
				  fsl-imx8qxp-mek-dsp.dtb \
				  fsl-imx8qxp-mek-dom0.dtb \
				  fsl-imx8qxp-mek-ov5640.dtb \
				  fsl-imx8qxp-mek-ov5640-rpmsg.dtb \
				  fsl-imx8qxp-mek-enet2.dtb \
				  fsl-imx8qxp-mek-enet2-tja1100.dtb \
				  fsl-imx8qxp-mek-dsi-rm67191.dtb \
				  fsl-imx8qxp-mek-a0.dtb \
				  fsl-imx8qxp-mek-lcdif.dtb \
				  fsl-imx8qxp-mek-it6263-lvds0-dual-channel.dtb \
				  fsl-imx8qxp-mek-it6263-lvds1-dual-channel.dtb \
				  fsl-imx8qxp-mek-jdi-wuxga-lvds0-panel.dtb \
				  fsl-imx8qxp-mek-jdi-wuxga-lvds1-panel.dtb \
				  fsl-imx8qxp-mek-root.dtb \
				  fsl-imx8qxp-mek-inmate.dtb \
				  fsl-imx8qxp-lpddr4-arm2-enet2.dtb \
				  fsl-imx8qxp-lpddr4-arm2-enet2-tja1100.dtb \
				  fsl-imx8qxp-lpddr4-arm2-gpmi-nand.dtb \
				  fsl-imx8qxp-lpddr4-arm2-lpspi.dtb \
				  fsl-imx8qxp-lpddr4-arm2-lpspi-slave.dtb \
				  fsl-imx8qxp-lpddr4-arm2-spdif.dtb \
				  fsl-imx8qxp-lpddr4-arm2-mlb.dtb \
				  fsl-imx8qxp-lpddr4-arm2-mqs.dtb \
				  fsl-imx8qxp-lpddr4-arm2-wm8962.dtb \
				  fsl-imx8qxp-lpddr4-arm2-dsp.dtb \
				  fsl-imx8qxp-lpddr4-arm2-dsi-rm67191.dtb \
				  fsl-imx8qxp-lpddr4-arm2-a0.dtb \
				  fsl-imx8qxp-lpddr4-arm2-hyperbus.dtb \
				  fsl-imx8qxp-17x17-val.dtb \
				  fsl-imx8qxp-ddr3l-val.dtb \
				  fsl-imx8dx-17x17-val.dtb \
				  fsl-imx8dx-lpddr4-arm2.dtb \
				  fsl-imx8dxp-lpddr4-arm2.dtb
dtb-$(CONFIG_ARCH_FSL_IMX8MQ) += fsl-imx8mq-ddr3l-arm2.dtb \
				 fsl-imx8mq-ddr4-arm2.dtb \
				 fsl-imx8mq-ddr4-arm2-gpmi-nand.dtb \
				 fsl-imx8mq-evk.dtb \
				 fsl-imx8mq-evk-b3.dtb \
				 fsl-imx8mq-evk-m4.dtb \
				 fsl-imx8mq-evk-pcie1-m2.dtb \
				 fsl-imx8mq-evk-lcdif-adv7535.dtb \
				 fsl-imx8mq-evk-lcdif-adv7535-b3.dtb \
				 fsl-imx8mq-evk-mipi-csi2.dtb \
				 fsl-imx8mq-evk-pdm.dtb \
				 fsl-imx8mq-evk-dcss-adv7535.dtb \
				 fsl-imx8mq-evk-dcss-adv7535-b3.dtb \
				 fsl-imx8mq-evk-dcss-rm67191.dtb \
				 fsl-imx8mq-evk-dcss-rm67191-b3.dtb \
				 fsl-imx8mq-evk-dual-display.dtb \
				 fsl-imx8mq-evk-dual-display-b3.dtb \
				 fsl-imx8mq-evk-ak4497.dtb \
				 fsl-imx8mq-evk-audio-tdm.dtb \
				 fsl-imx8mq-evk-drm.dtb \
				 fsl-imx8mq-evk-root.dtb \
				 fsl-imx8mq-evk-inmate.dtb \
				 fsl-imx8mq-evk-dp.dtb \
				 fsl-imx8mq-evk-edp.dtb \
				 fsl-imx8mq-phanbell.dtb
dtb-$(CONFIG_ARCH_FSL_IMX8MM) += fsl-imx8mm-evk.dtb \
				 fsl-imx8mm-evk-drm.dtb \
				 fsl-imx8mm-evk-ak4497.dtb \
				 fsl-imx8mm-evk-m4.dtb \
				 fsl-imx8mm-evk-ak5558.dtb \
				 fsl-imx8mm-evk-audio-tdm.dtb \
				 fsl-imx8mm-ddr3l-val.dtb \
				 fsl-imx8mm-ddr4-evk.dtb \
				 fsl-imx8mm-ddr4-val.dtb \
				 fsl-imx8mm-evk-rm67191.dtb \
				 fsl-imx8mm-evk-root.dtb \
				 fsl-imx8mm-evk-inmate.dtb \
				 fsl-imx8mm-evk-revb.dtb \
				 fsl-imx8mm-evk-revb-rm67191.dtb \
				 fsl-imx8mm-ddr4-evk-rm67191.dtb \
				 fsl-imx8mm-trusty-evk.dtb \
				 fsl-imx8mm-ddr4-qca9377-evk.dtb
dtb-$(CONFIG_ARCH_FSL_IMX8MN) += fsl-imx8mn-ddr4-evk.dtb \
<<<<<<< HEAD
				 fsl-imx8mn-ddr4-evk-trusty.dtb \
=======
				 fsl-imx8mn-evk.dtb \
>>>>>>> 183ecc9b
				 fsl-imx8mn-ddr4-evk-rpmsg.dtb \
				 fsl-imx8mn-ddr4-evk-rm67191.dtb \
				 fsl-imx8mn-ddr4-evk-ak5558.dtb \
				 fsl-imx8mn-ddr4-evk-root.dtb \
				 fsl-imx8mn-ddr4-evk-inmate.dtb

always		:= $(dtb-y)
subdir-y	:= $(dts-dirs)
clean-files	:= *.dtb<|MERGE_RESOLUTION|>--- conflicted
+++ resolved
@@ -140,11 +140,8 @@
 				 fsl-imx8mm-trusty-evk.dtb \
 				 fsl-imx8mm-ddr4-qca9377-evk.dtb
 dtb-$(CONFIG_ARCH_FSL_IMX8MN) += fsl-imx8mn-ddr4-evk.dtb \
-<<<<<<< HEAD
 				 fsl-imx8mn-ddr4-evk-trusty.dtb \
-=======
 				 fsl-imx8mn-evk.dtb \
->>>>>>> 183ecc9b
 				 fsl-imx8mn-ddr4-evk-rpmsg.dtb \
 				 fsl-imx8mn-ddr4-evk-rm67191.dtb \
 				 fsl-imx8mn-ddr4-evk-ak5558.dtb \
